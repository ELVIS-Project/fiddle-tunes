#! /usr/bin/python
# -*- coding: utf-8 -*-

#-------------------------------------------------------------------------------
# Name:         NGram.py
# Purpose:      Class-based representation of an n-gram of vertical intervals.
#
# Copyright (C) 2012 Christopher Antila
#
# This program is free software: you can redistribute it and/or modify
# it under the terms of the GNU General Public License as published by
# the Free Software Foundation, either version 3 of the License, or
# (at your option) any later version.
#
# This program is distributed in the hope that it will be useful,
# but WITHOUT ANY WARRANTY; without even the implied warranty of
# MERCHANTABILITY or FITNESS FOR A PARTICULAR PURPOSE.  See the
# GNU General Public License for more details.
#
# You should have received a copy of the GNU General Public License
# along with this program.  If not, see <http://www.gnu.org/licenses/>.
#-------------------------------------------------------------------------------



## Import:
# music21
from music21 import interval
from music21 import note
# vis
from problems import MissingInformationError
from VIS_Settings import VIS_Settings



#-------------------------------------------------------------------------------
class NGram( object ):
   '''
   Represents an n-gram. In other words, holds 'n'
   :class:`music21.interval.Interval` objects and information about the voice
   movement between them.
   '''
   ## Instance Data
   # _n
   # _list_of_intervals
   # _list_of_movements
   # _heed_quality
   # _string
   # _has_voice_crossing
   def __init__( self, some_intervals, heed_quality=False, simple_or_compound='compound' ):
      '''
      Create a new n-gram when given a list of the
      :class:`music21.interval.Interval` objects that are part of the n-gram.
      
      Note that all the Interval objects must have :class:`music21.note.Note`
      objects embedded, to calculate the "distance" between adjacent
      vertical intervals.
      
      The third argument is a str, either 'simple' or 'compound' depending on
      which type of str output you want.
      
      If an Interval is descending, this is considered to be a voice crossing.
      The lower voice is assumed to be the .noteStart property of every Interval.
      
      The second argument, called 'heed_quality,' determines whether to consider
      intervals with their qualities, or just their species (the number). If
      possible, when calling NGram from within a program, you should use an
      visSettings instance to specify heed_quality directly, like this:
      >>> from music21 import *
      >>> from vis import *
      >>> s = visSettings()
      >>> a = interval.Interval( note.Note('C4'), note.Note('E4') )
      >>> b = interval.Interval( note.Note('D4'), note.Note('E4') )
      >>> ng = NGram( [a, b], s )
      NGram( [music21.interval.Interval( music21.note.Note('C4'), music21.note.Note('E4') ),music21.interval.Interval( music21.note.Note('D4'), music21.note.Note('E4') )], False )
      
      The second argument could also be a VIS_Settings object, in which case
      the third argument is ignored.
      '''
      # Deal with the settings
      if isinstance( heed_quality, VIS_Settings ):
         pass
      else:
         self._heed_quality = heed_quality
         self._simple_or_compound = simple_or_compound
      
      # How many intervals are in this triangle/n-gram?
      self._n = len(some_intervals)
      
      # Assign the intervals. Check each one to see if there is a negative
      # interval, which would signify voice crossing.
      self._has_voice_crossing = False
      self._list_of_intervals = []
      for interv in some_intervals:
         # Check direction
         if -1 == interv.direction:
            self._has_voice_crossing = True
         # Assign to new NGram
         self._list_of_intervals.append( interv )
      
      # Calculate melodic intervals between vertical intervals.
      self._calculate_movements()
      
      # Generate the str representation of this NGram
      self._string = self.get_string_version( heed_quality, simple_or_compound )
   # End NGram() ------------------------------------------
   
   # internal method
   def _calculate_movements( self ):
      # Calculates the movement of the lower part between adjacent Interval
      # objects, then returns a list of them.
      
      # Hold the list of Interval objects.
      post = []
      # Now calculate a list of the Interval objects between the lowest notes.
      # For every note except the last...
      for i in xrange(len(self._list_of_intervals)-1):
         # Append the Interval between the .noteEnd of each Interval.
         try:
            post.append( interval.Interval( self._list_of_intervals[i].noteStart, \
                                            self._list_of_intervals[i+1].noteStart ) )
         except AttributeError as attrerr:
            raise MissingInformationError( 'NGram: Probably one of the intervals is missing a note.Note' )
         
      self._list_of_movements = post
   #-------------------------------------------------------

   def retrograde( self ):
      '''
      Returns the retrograde (backwards) n-gram of self.
      
      >>> from music21 import *
      >>> from vis import *
      >>> s = visSettings()
      >>> a = interval.Interval( note.Note('C4'), note.Note('E4') )
      >>> b = interval.Interval( note.Note('D4'), note.Note('E4') )
      >>> ng = NGram( [a, b], s )
      >>> ng.retrograde() == NGram( [b, a], s )
      True
      '''
      reversed_intervals = self._list_of_intervals[::-1]
      return NGram(reversed_intervals, self._heed_quality, self._simple_or_compound)

   def n( self ):
      '''
      Return the 'n' of this n-gram, which means the number of vertical
      intervals in this object.
      '''
      return self._n

   def __repr__( self ):
      # The Python standard suggests the return value from this method should
      # be sufficient to re-create the object. This is a little more complicated
      # than the music21 core classes make it seem.
      
      # Start out with NGram constructor.
      post = __name__ + '( ['
      
      # Add a constructor for every Interval.
      for each_int in self._list_of_intervals:
         post += "Interval( Note( '" + each_int.noteStart.nameWithOctave + \
               "' ), Note( '" + each_int.noteEnd.nameWithOctave + "' ) ), "
      
      # Remove the final ", " from the list of Intervals
      post = post[:-2]
      
      # Append the final parenthesis.
      post += "] )"
      
      return post
   
<<<<<<< HEAD
   def canonical( self ):
      '''
      Return the "canonical non-crossed" str representation of this NGram
      object. This is like an "absolute value" function, in that it removes any
      positive/negative signs and does not do much else.
      
      Be cautious about interpreting the meaning of this method's return values.
      This 'm3 M2 m3' matches any of the following:
      - 'm-3 +M2 m-3'
      - 'm-3 +M2 m3'
      - 'm3 -M2 m-2'
      - etc.
      These are not necessarily experientially similar.
      '''
      post = str(self).replace( '-', '' )
      return post.replace( '+', '' )
=======
   def voice_crossing( self ):
      '''
      Returns True if the NGram object has voice crossing (meaning that one
      or more of the Interval objects has a negative direction) or else False.
      '''
      return self._has_voice_crossing
>>>>>>> f0699f20
   
   def get_string_version( self, heed_quality, simple_or_compound ):
      '''
      Return a string-format representation of this NGram object. With no
      arguments, the intervals are compound, and quality is heeded or not as
      per the setting of this NGram object.
      
      This function is called by str(vis.NGram) so the following should be
      true of any NGram object:
      str(vis.NGram) == NGram.stringVersion()
      '''
      
      post = ''
      
      # for each index in _listOfIntervals
      for i in xrange(len(self._list_of_intervals)):
         # If post isn't empty, put a space between this and the previous int
         if len(post) > 0:
            post += ' '
         
         # Calculate this interval
         # NB: to avoid raising an excpetion, if it's not 'simple' we can just
         # assume it's 'compound'.
         this_interval = None
         if 'simple' == simple_or_compound:
            this_interval = self._list_of_intervals[i].directedSimpleName
         #elif 'compound' == simple_or_compound:
         else:
            this_interval = self._list_of_intervals[i].directedName
         
         # If we're ignoring quality, remove the quality.
         if not heed_quality:
            this_interval = this_interval[1:]
         
         # Append this interval
         post += this_interval
         
         # Calculate the lower-voice movement after this interval.
         this_move = None
         try: # the last interval won't have anything
            this_move = self._list_of_movements[i]
         except IndexError as inderr:
            pass # then just don't add it
         
         if isinstance( this_move, interval.Interval ):
            if 1 == this_move.direction:
               post += ' +'
            elif -1 == this_move.direction:
               post += ' -'
            else:
               post += ' '
            
            # NB: to avoid raising an exception, if it's not 'simple' we'll
            # just assume it's compound. 
            if 'simple' == simple_or_compound:
               zzz = this_move.semiSimpleName
            else:
            #elif 'compound' == simple_or_compound:
               zzz = this_move.name
            
            if not heed_quality:
               zzz = zzz[1:]
            
            post += zzz
            
            this_move = None
         #
         
      return post
   # end _calculate_string_version ------------------------
   
   def __str__( self ):
      return self._string

   def __eq__( self, other ):
      # If they have different heed_quality settings, different 'n' value, or
      # a different number of vertical intervals, then they're not equal.
      if self._heed_quality != other._heed_quality or \
         self._n != other._n or \
         len(self._list_of_intervals) != len(other._list_of_intervals): # should be same as previous line
         return False
      # If we pay attention to quality...
      elif self._heed_quality:
         # Then we just need to know that the _list_of_itnervals and the
         # _list_of_movements are the same.
         if self._list_of_intervals == other._list_of_intervals and \
            self._list_of_movements == other._list_of_movements:
            return True
         else:
            return False
      # If we don't pay attention to quality...
      else:
         # ... things are more difficult because, as long as the numbers are
         # the same, we're supposed to consider them equal.
         for i in xrange(len(self._list_of_intervals)):
            if self._list_of_intervals[i].generic.directed != \
               other._list_of_intervals[i].generic.directed:
                  return False
         #
         for i in xrange(len(self._list_of_movements)):
            if self._list_of_movements[i].generic.directed != \
               other._list_of_movements[i].generic.directed:
                  return False
         #
         return True
      #
   #

   def __ne__( self, other ):
      return not self == other

#-------------------------------------------------------------------------------<|MERGE_RESOLUTION|>--- conflicted
+++ resolved
@@ -169,7 +169,6 @@
       
       return post
    
-<<<<<<< HEAD
    def canonical( self ):
       '''
       Return the "canonical non-crossed" str representation of this NGram
@@ -186,14 +185,13 @@
       '''
       post = str(self).replace( '-', '' )
       return post.replace( '+', '' )
-=======
+   
    def voice_crossing( self ):
       '''
       Returns True if the NGram object has voice crossing (meaning that one
       or more of the Interval objects has a negative direction) or else False.
       '''
       return self._has_voice_crossing
->>>>>>> f0699f20
    
    def get_string_version( self, heed_quality, simple_or_compound ):
       '''
