#! /usr/bin/python
# -*- coding: utf-8 -*-

#-------------------------------------------------------------------------------
# Name:         Vertical_Interval_Statistics.py
# Purpose:      Stores statistics for "vis"
#
# Copyright (C) 2012 Christopher Antila, Jamie Klassen
#
# This program is free software: you can redistribute it and/or modify
# it under the terms of the GNU General Public License as published by
# the Free Software Foundation, either version 3 of the License, or
# (at your option) any later version.
#
# This program is distributed in the hope that it will be useful,
# but WITHOUT ANY WARRANTY; without even the implied warranty of
# MERCHANTABILITY or FITNESS FOR A PARTICULAR PURPOSE.  See the
# GNU General Public License for more details.
#
# You should have received a copy of the GNU General Public License
# along with this program.  If not, see <http://www.gnu.org/licenses/>.
#-------------------------------------------------------------------------------



# Import:
# python
import re, copy, os.path, json
from string import digits as string_digits
from string import join
from collections import defaultdict
# music21
from music21 import interval, graph, stream, clef, meter, note
from music21.metadata import Metadata
# vis
from VIS_Settings import VIS_Settings
from problems import NonsensicalInputError, MissingInformationError, \
   NonsensicalInputWarning
from analytic_engine import make_lily_triangle
from NGram import NGram
# numpy
from numpy import array, linalg, ones, log, corrcoef
# matplotlib
import matplotlib
import matplotlib.pyplot as plt

   

class Vertical_Interval_Statistics( object ):
   '''
   Holds the statistics discovered by vis. Currently these are:

   - number of occurrences of each Interval
   - number of occurrences of each n-gram
   '''

   # I suspect it's too much work to interactively try to find the
   # quality/no-quality and simple/compound version of everything whenever you
   # want to just find the number of occurrences. Instead, we'll store all four
   # versions of that information. Memory is cheap!

   ## Instance Data
   # _simple_interval_dict
   # _compound_interval_dict
   # _simple_ngrams_dict
   # _compound_ngrams_dict
   # _pieces_analyzed
   def __init__( self ):
      '''
      Create a new, "empty" statistics database for a piece.
      '''
      self._simple_interval_dict = defaultdict(lambda:defaultdict(int))
      self._compound_interval_dict = defaultdict(lambda:defaultdict(int))
      self._simple_ngrams_dict = defaultdict(lambda:defaultdict(lambda:defaultdict(lambda:defaultdict(int))))
      self._compound_ngrams_dict = defaultdict(lambda:defaultdict(lambda:defaultdict(lambda:defaultdict(int))))
      self._pieces_analyzed = []



   def __repr__( self ):
      return str(self)



   def __str__( self ):
      # This should produce something like...
      # "<Vertical_Interval_Statistics for 1 piece with 14 intervals; 26 2-grams; 19 3-grams>"
      nbr_pieces = len(self._pieces_analyzed)
      pieces = " pieces"
      if 1 == nbr_pieces:
         pieces = " piece"
      post = '<Vertical_Interval_Statistics for '+str(nbr_pieces)+pieces+' with ' + \
            str(len(self._compound_interval_dict)) + ' intervals; '
      for n in self._compound_ngrams_dict.iterkeys():
         post += str(len(self._compound_ngrams_dict[n])) + ' ' + \
                 str(n) + '-grams; '

      return post[:-2] + '>'



   def _validate( self ):
      '''
      This is essentially a helper method for V_I_S.from_json,
      since from_json basically converts a dict directly into
      a V_I_S instance without checking the logic of doing so.
      This method makes sure the current V_I_S instance is
      internally consistent, by checking the existence, type
      and purpose of all the attributes of a standard V_I_S
      instance. It's possible this is not necessary and it
      would be better to have from_json call all the add_*()
      methods to guarantee a logical V_I_S instance.
      '''
      if not isinstance(self._pieces_analyzed,list):
         raise NonsensicalInputError("_pieces_analyzed must be of type list")
      for s in self._pieces_analyzed:
         if not isinstance(s,str):
            raise NonsensicalInputError("_pieces_analyzed may contain only strings")

      easy_atts = ["_simple_interval_dict","_compound_interval_dict"]
      ngram_dicts = ["_compound_ngrams_dict","_simple_ngrams_dict"]

      def validate_values( vals,att_name ):
         for v in vals:
            if not isinstance(v,list):
               raise NonsensicalInputError(att_name+" values must be of type list")
            if len(v) != 2:
               raise NonsensicalInputError(att_name+" value does not have 2 items")
            if not isinstance(v[1],list) or not isinstance(v[0],int):
               raise NonsensicalInputError(att_name+" values must be of the form [int,list]")
            for i in v[1]:
               if not isinstance(i,int):
                  raise NonsensicalInputError("second part of "+att_name+" values must be list of ints")
            if v[0] != sum(v[1]):
               raise NonsensicalInputError("first part of "+att_name+" values must equal sum of second part")
            if len(v[1]) != len(self._pieces_analyzed):
               raise NonsensicalInputError("second part of "+att_name+" must have as many elements as pieces analyzed")

      for att_name in easy_atts:
         att = getattr(self,att_name)
         if not isinstance(att,dict):
            raise NonsensicalInputError(att_name+" must be of type dict")
         for k in att.keys():
            try:
               i = interval.Interval(k)
            except: #music21 error if not a proper interval string
               raise NonsensicalInputError(k+" is not a valid interval")
         validate_values( att.values(), att_name )

      for att_name in ngram_dicts:
         att = getattr(self,att_name)
         if not isinstance(att,dict):
            raise NonsensicalInputError(att_name+" must be of type dict")
         for d in att.values():
            if not isinstance(d,dict):
               raise NonsensicalInputError(att_name+" values must be of type dict")
            for k,v in d.items():
               if not isinstance(k,NGram):
                  raise NonsensicalInputError(att_name+" value keys must be of type NGram")
               if not isinstance(v,dict):
                  raise NonsensicalInputError(att_name+" value values must be of type dict")
               for key in v.keys():
                  if not isinstance(key,NGram):
                     raise NonsensicalInputError(att_name+" value value keys must be of type NGram")
               validate_values( v.values(), att_name+" value" )

      return True
   # End _validate() ---------------------------------------



   def add_analyzed_piece( self, piece_string ):
      '''
      Given a string in the format...
      "Piece_title [part_name, part_name]"
      ... add this to the list of analyses in this V_I_S instance.
      '''

      self._pieces_analyzed.append( piece_string )



   @staticmethod
   def _stringify( d ):
      '''
      Given a dict or list, convert its contents into something
      which gets accurately JSON-serialized -- basically just convert
      the keys of any dict which crosses your path into strings.
      '''
      return {Vertical_Interval_Statistics._stringify(k):Vertical_Interval_Statistics._stringify(v) \
                for k,v in d.items()} if isinstance(d,dict) else \
             map(Vertical_Interval_Statistics._stringify,d) if isinstance(d,list) else \
             d if isinstance(d,int) else \
             str(d)


   @staticmethod
   def dictify( d ):
      '''
      Converts a nested defaultdict into a regular dict.
      '''
      return {k:Vertical_Interval_Statistics.dictify(v) for k,v in d.items()} if isinstance(d,defaultdict) else d


   def to_json( self ):
      '''
      Returns a string containing the JSON-serialization of this
      Vertical_Interval_Statistics instance.
      '''
      # _stringify ensures that the dict is JSON-serializable,
      # since all keys in a JSONObject must be strings
      return json.JSONEncoder().encode(Vertical_Interval_Statistics._stringify(self.__dict__))



   @classmethod
   def from_json( cls, json_string ):
      '''
      Given a string containing the JSON version of a V_I_S instance,
      convert it to a python object containing the V_I_S instance and
      then check it for internal consistency (see _validate()) and
      return the object.
      '''
      vis = Vertical_Interval_Statistics()
      # use _stringify since JSONDecoder interprets all strings as unicode.
      d = None
      try:
         d = Vertical_Interval_Statistics._stringify(json.JSONDecoder().decode(json_string))
      except Exception as e:
         raise NonsensicalInputError("JSON data could not be parsed: "+str(e))
      def fix_keys( ngd ):
         '''
         since JSON objects have string keys, convert the
         strings to NGrams for the ngram dict ngd.
         '''
         return {NGram.make_from_str(k):fix_keys(v) for k,v in ngd.items()} if isinstance(ngd,dict) \
                else ngd
      easy_atts = ["_pieces_analyzed","_simple_interval_dict","_compound_interval_dict"]
      ngram_dicts = ["_compound_ngrams_dict","_simple_ngrams_dict"]
      for att in easy_atts+ngram_dicts:
         if d.get(att) is not None:
            val = d[att] if att in easy_atts else {k:fix_keys(ngd) for k,ngd in d[att].items()}
            setattr(vis,att,val)
         else:
            raise MissingInformationError("The dict supplied is missing the attribute "+att)
      if vis._validate():
         return vis



   def add_interval( self, the_interval, the_piece ):
      '''
      Adds a :class:`music21.interval.Interval` to the occurrences information
      for the piece of the given index.
      If given a simple interval, add that to both the table of simple and
      compound intervals. If given a compound interval, adds that to the table
      of compound intervals and the single-octave equivalent to the table of
      simple intervals.

      Automatically accounts for tracking quality or not.
      '''

      # NB: the "Automatically accounts for tracking quality or not" above
      # really means "it doesn't yet matter whether to track quality or not."

      # Descending interval

      nbr_pieces = len(self._pieces_analyzed)
      ran = range(nbr_pieces) if nbr_pieces > 0 else [0]
      if -1 == the_interval.direction:
         # For the dictionary of simple intervals
         simple_name = the_interval.semiSimpleName
         simple_name = simple_name[0] + '-' + simple_name[1:]
         self._simple_interval_dict[simple_name][the_piece] += 1
         self._simple_interval_dict[simple_name]['Total'] += 1

         # For the dictionary of compound intervals
         compound_name = the_interval.name
         compound_name = compound_name[0] + '-' + compound_name[1:]
         self._compound_interval_dict[compound_name][the_piece] += 1
         self._compound_interval_dict[compound_name]['Total'] += 1
      # Ascending or unison interval
      else:
         # For the dictionary of simple intervals
         simple_name = the_interval.semiSimpleName
         self._simple_interval_dict[simple_name][the_piece] += 1
         self._simple_interval_dict[simple_name]['Total'] += 1
         # For the dictionary of compound intervals
         compound_name = the_interval.name
         self._compound_interval_dict[compound_name][the_piece] += 1
         self._compound_interval_dict[compound_name]['Total'] += 1
   # End add_interval() ------------------------------------



   def get_simple_interval_summary_dict( self ):
      '''
      Since the interval dicts normally keep track of the occurrences
      of an interval in each piece, this method returns the "summary"
      version which matches a simple interval to the total number of
      its occurrences in this V_I_S instance.
      '''
      return {k:v['Total'] for k,v in self._simple_interval_dict.iteritems()}



   def get_compound_interval_summary_dict( self ):
      '''
      Since the interval dicts normally keep track of the occurrences
      of an interval in each piece, this method returns the "summary"
      version which matches a compound interval to the total number of
      its occurrences in this V_I_S instance.
      '''
      return {k:v['Total'] for k,v in self._compound_interval_dict.iteritems()}



   def get_interval_occurrences( self, which_interval, simple_or_compound='simple', piece=None ):
      '''
      Returns the number of occurrences of a particular
      :class:`music21.interval.Interval` in a particular piece,
      either (by default) from the table
      with compound intervals, or if the second argument is 'simple' then from
      the table with simple intervals.

      Automatically accounts for tracking quality or not.
      '''

      # str of things to help sort out what the user wants
      qualities = 'dmMPA'
      directions = '-+'

      # Given a species (number), finds all the occurrences of any quality.
      # The second argument should be either self._simple_interval_dict or
      # self._compound_interval_dict
      def get_all_qualities( species, db, piece ):
         post = 0
         for quality in qualities:
            if ( quality + species ) in db:
               if piece is None:
                  #then the total number of occurrences
                  post += db[quality+species]['Total']
               else:
                  post += db[quality+species][piece]

         return post

      errorstr = 'Second argument must be either "simple" or "compound"'

      # Are they ignoring quality? Yes, if the interval is just a digit or if
      # the first character is a direction
      if which_interval.isdigit() or which_interval[0] in directions:
         if 'simple' == simple_or_compound:
            return get_all_qualities( which_interval, self._simple_interval_dict, piece )
         elif 'compound' == simple_or_compound:
            return get_all_qualities( which_interval, self._compound_interval_dict, piece )
         else:
            raise NonsensicalInputError( errorstr )
      # Otherwise they are paying attention to quality.
      else:
         if 'simple' == simple_or_compound:
            if which_interval in self._simple_interval_dict:
               if piece is None:
                  return self._simple_interval_dict[which_interval]['Total']
               else:
                  return self._simple_interval_dict[which_interval][piece]
            else:
               return 0
         elif 'compound' == simple_or_compound:
            if which_interval in self._compound_interval_dict:
               if piece is None:
                  return self._compound_interval_dict[which_interval]['Total']
               else:
                  return self._compound_interval_dict[which_interval][piece]
            else:
               return 0
         else:
            raise NonsensicalInputError( errorstr )
   # End get_interval_occurrences() ------------------------



   def add_ngram( self, the_ngram, the_piece ):
      '''
      Adds an n-gram to the occurrences information.
      '''

<<<<<<< HEAD
      # set up the keys for the various nested compound-ngram dicts
      compound_no_quality_version = the_ngram.get_string_version(False, 'compound')
      compound_quality_version = the_ngram.get_string_version(True, 'compound')
      
      # add the occurrence to the compound-ngram dict
      self._compound_ngrams_dict[the_ngram._n][compound_no_quality_version]\
         [compound_quality_version][the_piece] += 1
      self._compound_ngrams_dict[the_ngram._n][compound_no_quality_version]\
         [compound_quality_version]['Total'] += 1

      # set up the keys for the various nested simple-ngram dicts
      simple_version = Vertical_Interval_Statistics._get_simple_version(the_ngram)
      simple_no_quality_version = the_ngram.get_string_version(False, 'simple')
      simple_quality_version = the_ngram.get_string_version(True, 'simple')

      # add the occurrence to the simple-ngram dict
      self._simple_ngrams_dict[the_ngram._n][simple_no_quality_version]\
         [simple_quality_version][the_piece] += 1
      self._simple_ngrams_dict[the_ngram._n][simple_no_quality_version]\
         [simple_quality_version]['Total'] += 1
      
      
=======
      # If there isn't yet a dictionary for this 'n' value, then we'll have to
      # make sure there is one.
      while len(self._compound_ngrams_dict) <= the_ngram._n:
         self._compound_ngrams_dict.append( {} )
      while len(self._simple_ngrams_dict) <= the_ngram._n:
         self._simple_ngrams_dict.append( {} )

      # this is an iterator which is just a shorthand
      # for the number of pieces in this V_I_S instance,
      # designed to make sure interval/ngram dict values are
      # the correct length
      ran = range(len(self._pieces_analyzed))
      if [] == ran:
         ran = [0]

      # index_ngram is the quality-free version of the ngram; the "first level"
      # of precision in the ngram dict
      index_ngram = Vertical_Interval_Statistics._set_heed_quality( the_ngram, \
                                                                    False )
      # detail_ngram includes quality for the key at the deepest level of the
      # ngram dict.
      detail_ngram = Vertical_Interval_Statistics._set_heed_quality( the_ngram,\
                                                                     True )

      # (1) Add the compound version
      if index_ngram in self._compound_ngrams_dict[the_ngram._n]:
         if detail_ngram not in self._compound_ngrams_dict[the_ngram._n][index_ngram]:
            self._compound_ngrams_dict[the_ngram._n][index_ngram][detail_ngram] = [0,[0 for i in ran]]
         self._compound_ngrams_dict[the_ngram._n][index_ngram][detail_ngram][0] += 1
         self._compound_ngrams_dict[the_ngram._n][index_ngram][detail_ngram][1][piece_index] += 1
      else:
         self._compound_ngrams_dict[the_ngram._n][index_ngram] = {}
         self._compound_ngrams_dict[the_ngram._n][index_ngram][detail_ngram] = [1,[0 for i in ran]]
         self._compound_ngrams_dict[the_ngram._n][index_ngram][detail_ngram][1][piece_index] = 1

      # (2) Add the simple version
      index_ngram = Vertical_Interval_Statistics._get_simple_version(index_ngram)
      detail_ngram = Vertical_Interval_Statistics._get_simple_version(detail_ngram)
      if index_ngram in self._simple_ngrams_dict[the_ngram._n]:
         if detail_ngram not in self._simple_ngrams_dict[the_ngram._n][index_ngram]:
            self._simple_ngrams_dict[the_ngram._n][index_ngram][detail_ngram] = [0,[0 for i in ran]]
         self._simple_ngrams_dict[the_ngram._n][index_ngram][detail_ngram][0] += 1
         self._simple_ngrams_dict[the_ngram._n][index_ngram][detail_ngram][1][piece_index] += 1
      else:
         self._simple_ngrams_dict[the_ngram._n][index_ngram] = {}
         self._simple_ngrams_dict[the_ngram._n][index_ngram][detail_ngram] = [1,[0 for i in ran]]
         self._simple_ngrams_dict[the_ngram._n][index_ngram][detail_ngram][1][piece_index] = 1
>>>>>>> 13a7817e
   # End add_ngram() ---------------------------------------



   def get_ngram_occurrences( self, which_ngram ):
      '''
      Returns the number of occurrences of a particular n-gram. Currently, all
      n-grams are treated as though they have compound intervals.

      The first argument must be an NGram object or the output from either
      NGram.stringVersion or str(NGram) (which calls stringVersion() internally).

      Automatically does or does not track quality, depending on the settings
      of the inputted NGram objects.
      '''

      # TODO: write comments for this method
      ng = None
      if isinstance(which_ngram,NGram):
         ng = which_ngram
      if isinstance(which_ngram,basestring):
         try:
            ng = NGram.make_from_str(which_ngram)
         except NonsensicalInputError as nie:
            raise
      else:
         raise NonsensicalInputError("Input must be of type NGram or string")
      ng_no_hq = Vertical_Interval_Statistics._set_heed_quality(ng,False)
      n = ng.n()
      hq = ng._heed_quality
      settings = VIS_Settings()
      settings.set_property('simpleOrCompound compound')
      settings.set_property('heedQuality '+str(hq))
      settings.set_property( 'showTheseNs', [n] )
      the_dict = self.prepare_ngram_output_dict( settings )[n]
      return 0 if the_dict.get(ng) is None else the_dict[ng][0] #replace 0 with piece_index?
   # End get_ngram_occurrences() ---------------------------



   @staticmethod
   def _set_heed_quality( ngram, heed_quality ):
      '''
      Given an NGram, return a version of it with
      the desired heedQuality attribute.
      '''
      ret = copy.deepcopy(ngram)
      ret.set_heed_quality(heed_quality)
      return ret



   @staticmethod
   def _get_simple_version( ngram ):
      '''
      Given an NGram (which generally contains compound intervals)
      return the version with all simple intervals
      '''
      # Since we're going to return an NGram with different
      # values and python variables are all references,
      # allocate new memory for the NGram to be returned
      ng = copy.deepcopy( ngram )

      # convert the intervals to their simple form
      for i in ng._list_of_intervals:
         ns = i.noteStart
         i = interval.Interval( i.semiSimpleName )
         i.noteStart = ns

      # set the internal properties so that the simple
      # NGram displays properly and interacts with V_I_S
      # properly.
      ng._simple_or_compound = 'simple'
      ng._string = ng.get_string_version( ng._heed_quality, \
                                          ng._simple_or_compound )

      return ng



   def extend( self, other_stats ):
      '''
      Given a Vertical_Interval_Statistics instance, take all of its relevant data
      and merge it into self.
      '''

      def merge_default_dicts(x,y):
         '''
         Given two nested defaultdicts, return a defaultdict
         which has all of the keys of both and values which are
         the sums of the corresponding values in each.
         '''
         new_keys = set(x.keys()+y.keys())
         if x.default_factory == int:
            return defaultdict(int,((key,x[key]+y[key]) for key in new_keys))
         else:
            return defaultdict(x.default_factory,((key,merge_default_dicts(x[key],y[key]))
                               for key in new_keys))

      self._pieces_analyzed += other_stats._pieces_analyzed
      self._simple_interval_dict = merge_default_dicts(self._simple_interval_dict, other_stats._simple_interval_dict)
      self._compound_interval_dict = merge_default_dicts(self._compound_interval_dict, other_stats._compound_interval_dict)

      self._compound_ngrams_dict = merge_default_dicts( self._compound_ngrams_dict, other_stats._compound_ngrams_dict )
      self._simple_ngrams_dict = merge_default_dicts( self._simple_ngrams_dict, other_stats._simple_ngrams_dict )
   # End extend() ------------------------------------------



   def prepare_ngram_output_dict( self, settings ):
      '''
      Prepares a list of dictionaries where the list index corresponds to the
      cardinality of the n-grams stored in that dictionary. In each dictionary,
      the keys are a n-grams, and the values are the occurrences of that n-gram.

      Accepts a VIS_Settings object, and follows these properties:
      - heedQuality
      - simpleOrCompound
      - showTheseNs

      If you wish to use "topX" or "threshold," use the method
      "get_formatted_ngram_dict()"
      '''

      # Do we take simple or compound intervals?
      data_dict = None
      if settings.get_property( 'simpleOrCompound') == 'simple':
         data_dict = self._simple_ngrams_dict
      else:
         data_dict = self._compound_ngrams_dict

      # Hold the output
      output_dict = {}

      # Find the "list_of_n"
      list_of_n = settings.get_property( 'showTheseNs' )

      # Do we need to include quality?
      if settings.get_property( 'heedQuality' ):
         # we do need to include quality
         for n in list_of_n:
            keys = []
            values = []
            for ng in data_dict[n].iterkeys():
               keys.extend( data_dict[n][ng].keys() )
               values.extend( data_dict[n][ng].values() )
            output_dict[n] = dict( zip( keys, values ) )
      else:
         # We don't need to include quality, so just forget
         # about the values of the ngram dict and sum up all their data.
         output_dict = {n:
                          {ng:
                              {p:sum(d[v][p] for v in d.keys())
                               for p in self._pieces_analyzed+['Total']}
                           for ng, d in data_dict[n].items()}
                        for n in list_of_n}
               

      # Go through the dicts and turn the keys into strings

      return output_dict
   # End prepare_ngram_output_dict() -----------------------


   # NB: this method does NOT get used in the GUI
   def retrogrades( self, the_settings, specs='' ):
      # (1) Figure out which values of 'n' we should output.
      post = ''
      list_of_n = the_settings.get_property('showTheseNs')

      # (2) Decide whether to take 'quality' or 'no_quality'
      output_dict = self.prepare_ngram_output_dict( the_settings )

      # (3) Sort the dictionary
      sorted_ngrams = []
      # We need to have enough 'n' places in sorted_ngrams to hold the
      # sorted dictionaries.
      for n in xrange(max(list_of_n) + 1):
         sorted_ngrams.append( [] )
      for n in list_of_n:
         sorted_ngrams[n] = sorted( output_dict[n].iterkeys(), key = lambda ng: output_dict[n][ng] )

      # (4) Generate the results
      ngram_pairs = []
      for n in xrange(max(list_of_n) + 1):
         ngram_pairs.append( {} )
      for n in list_of_n:
         for ng in sorted_ngrams[n]:
            retrograde = ng.retrograde()
            # this is an odd workaround; used to get KeyErrors, possibly because accessing the key
            # wasn't using __hash__ correctly? Anyway, the problem seems to have to do with
            # changing NGram.__repr__ to include the specific pitches in the NGram.
            matches = [gram for gram in sorted_ngrams[n] if gram == retrograde]
            if len(matches) > 0:
               for ngram in matches:
                  ngram_pairs[n][(ng,retrograde)] = (output_dict[n][ng],output_dict[n][ngram])
                  sorted_ngrams[n].remove(retrograde)
            else:
               ngram_pairs[n][(ng,retrograde)] = (output_dict[n][ng],0)

      # (5.1) If some graphs are asked for, prepare them
      if 'graph' in specs:
         grapharr = []
         for n in list_of_n:
            keys = sorted(ngram_pairs[n].keys(), key = lambda ng: \
                          float(ngram_pairs[n][ng][1])/float(ngram_pairs[n][ng][0]), reverse=True)
            g = graph.GraphGroupedVerticalBar(doneAction=None)
            data = []
            for key in keys:
               entry = (str(key[0])+' '+str(key[1]),)
               pair = {}
               pair['n-gram'] = ngram_pairs[n][key][0]
               pair['retrograde'] = ngram_pairs[n][key][1]
               entry += (pair,)
               data.append(entry)
            g.setData(data)
            g.setTitle(str(n)+'-Grams')
            # this is a very slight edit of the music21.graph.GraphGroupedVerticalBar.process()
            # and labelBars() methods
            fig = plt.figure()
            setattr(g,'fig', fig)
            fig.subplots_adjust(bottom=.3)
            ax = fig.add_subplot(1, 1, 1)

            # b value is a list of values for each bar
            for a, b in getattr(g,'data'):
               barsPerGroup = len(b)
               # get for legend
               subLabels = sorted(b.keys())
               break
            widthShift = 1 / float(barsPerGroup)

            xVals = []
            yBundles = []
            for i, (a, b) in enumerate(getattr(g,'data')):
               # create x vals from index values
               xVals.append(i)
               yBundles.append([b[key] for key in sorted(b.keys())])

            rects = []
            for i in range(barsPerGroup):
               yVals = []
               for j, x in enumerate(xVals):
                  # get position, then get bar group
                  yVals.append(yBundles[j][i])
               xValsShifted = []
               for x in xVals:
                  xValsShifted.append(x + (widthShift * i))
               colors = getattr(g,'colors')

               rect = ax.bar(xValsShifted, yVals, width=widthShift, alpha=.8,
                   color=graph.getColor(colors[i % len(colors)]))
               rects.append(rect)

            colors = []
            for k in range(len(rects)):
               for j in range(len(rects[k])):
                  height = rects[k][j].get_height()
                  ax.text(rects[k][j].get_x()+rects[k][j].get_width()/2., height+.05, \
                          '%s'%(str(keys[j][k])), rotation='vertical', ha='center', va='bottom',
                          fontsize=getattr(g,'tickFontSize'), family=getattr(g,'fontFamily'))
               colors.append(rects[k][0])

            font = matplotlib.font_manager.FontProperties(size=getattr(g,'tickFontSize'),
                        family=getattr(g,'fontFamily'))
            ax.legend(colors, subLabels, prop=font)

            g._adjustAxisSpines(ax)
            g._applyFormatting(ax)
            g.done()
            grapharr.append(g)
         post = grapharr
      # (5.2) Else prepare a nicely formatted list of the results
      else:
         for n in list_of_n:
            post += 'All the ' + str(n) + '-grams with retrogrades:\n-----------------------------\n'
            for ng in ngram_pairs[n].keys():
               post += str(ng[0]) + ': ' + str(ngram_pairs[n][ng][0]) +'; ' \
                       +str(ng[1])+': '+str(ngram_pairs[n][ng][1]) + '\n'
      return post
   # End retrogrades() -------------------------------------


   # NB: This method does NOT get used in the GUI
   def power_law_analysis( self, the_settings ):
      list_of_n = the_settings.get_property('showTheseNs')

      # (2) Decide whether to take 'quality' or 'no_quality'
      output_dict = self.prepare_ngram_output_dict( the_settings )

      # (3) Sort the dictionary
      sorted_ngrams = []
      # We need to have enough 'n' places in sorted_ngrams to hold the
      # sorted dictionaries.
      for n in xrange(max(list_of_n) + 1):
         sorted_ngrams.append( [] )
      post = ''
      for n in list_of_n:
         sorted_ngrams[n] = sorted( output_dict[n].iterkeys(), key = lambda ng: output_dict[n][ng], reverse=True )
         #we do a power-law regression by instead looking at the logarithmic scales and doing linear regression
         xi = [log(i) for i in range(1,len(sorted_ngrams[n])+1)]
         A = array([ xi, ones(len(xi))])
         y = [log(output_dict[n][ng]) for ng in sorted_ngrams[n]]
         w = linalg.lstsq(A.T,y)[0] #least-squares regression on the data
         #w[0] contains the slope of the line, and we'll just display positive numbers because that's nice.
         post += 'The power law exponent for the '+str(n)+'-grams is '+str(-w[0])+ \
                 '; correlation coefficient '+str(-corrcoef(xi,y)[0,1])
      return post
   # End power_law_analysis() ------------------------------



   def get_formatted_intervals( self, the_settings ):
      '''
      Returns a str with a nicely-formatted representation of the interval
      frequencies recoreded in this Vertical_Interval_Statistics() object.

      The first argument is a VIS_Settings() object, from which we will use
      all of the formatting properties.
      '''

      # (1) decide which dictionary to use and how to process the intervals.
      the_dict = None

      # Does 'specs' specify whether they want compound or simple intervals?
      s_or_c = the_settings.get_property( 'simpleOrCompound' )

      # Do we need compound or simple intervals?
      if 'compound' == s_or_c:
         the_dict = self._compound_interval_dict
      else:
         the_dict = self._simple_interval_dict

      # Do we need to remove quality?
      if not the_settings.get_property( 'heedQuality' ):
         # yes we do; this is done by removing any 'letters'
         # from the interval's text representation -- voila,
         # the quality-free version!
         non_numeric = re.compile(r'[^\d-]+')
         # replace anything that isn't a number with the empty string
         red = lambda k:non_numeric.sub('',k)
         # apply that sweet function to all of the intervals
         keys = set(red(k) for k in the_dict.keys())
         # now for each new key, replace it with a tuple containing
         # (key,[set of old keys which have this common quality-free form])
         keys = [(k,filter(lambda t:red(t[0])==k,the_dict.items())) for k in keys]
         # now we make a dict with the new keys and values being the sum
         #over all the values associated to the old keys
         piece_list = self._pieces_analyzed+['Total']
         the_dict = {k:
                       {p:sum(v[p] for K,v in l) for p in piece_list}
                     for k,l in keys}

      # (2) Sort the results in the specified way.
      if 'frequency' == the_settings.get_property( 'sortBy' ):
         # Sort by frequency
         if 'ascending' == the_settings.get_property( 'sortOrder' ):
            sorted_intervals = sorted( the_dict.iterkeys(), key= lambda x: the_dict[x] )
         else:
            # Default to 'descending'
            sorted_intervals = sorted( the_dict.iterkeys(), key= lambda x: the_dict[x], reverse=True )
      else:
         # Default to 'by interval'
         if 'descending' == the_settings.get_property( 'sortOrder' ):
            sorted_intervals = sorted( the_dict.iterkeys(), cmp=interval_sorter, reverse=True )
         else: # elif 'ascending' in specs or 'low to high' in specs:
            # Default to 'ascending'
            sorted_intervals = sorted( the_dict.iterkeys(), cmp=interval_sorter )

      # (3A) Make a graph, if requested.
      if 'graph' == the_settings.get_property( 'outputFormat' ):
         g = graph.GraphHistogram(doneAction=None)
         data = [(i,the_dict[interv]['Total']) for i, interv in enumerate(sorted_intervals)]
         g.setData(data)
         g.setTitle("Intervals in "+join([str(os.path.split(p)[1])+", " for p in self._pieces_analyzed])[:-2])
         g.setTicks('x',[(i+0.4,interv) for i,interv in enumerate(sorted_intervals)])
         g.xTickLabelHorizontalAlignment='center'
         setattr(g,'xTickLabelRotation',45)
         g.setAxisLabel('x','Interval')
         max_height = max([the_dict[interv]['Total'] for interv in sorted_intervals])+1
         tick_dist = max(max_height/10,1)
         ticks = []
         k = 0
         while k*tick_dist <= max_height:
            k += 1
            ticks.append(k*tick_dist)
         g.setTicks('y',[(k,k) for k in ticks])
         g.fig = plt.figure()
         g.fig.subplots_adjust(left=0.15)
         ax = g.fig.add_subplot(1, 1, 1)

         x = []
         y = []
         for a, b in g.data:
            x.append(a)
            y.append(b)
         ax.bar(x, y, alpha=.8, color=graph.getColor(g.colors[0]))

         g._adjustAxisSpines(ax)
         g._applyFormatting(ax)
         ax.set_ylabel('Frequency', fontsize=g.labelFontSize, family=g.fontFamily, rotation='vertical')
         g.done()
         return g

      # (3B) Default to formatted list.
      post = ''
      widths = []
      heading = 'Interval\n\n'

      # Calculate the width of ???
      width = max([len(str(k)) for k in sorted_intervals]+[len(heading)+2])
      widths.append( width )

      for i, piece in enumerate(self._pieces_analyzed):
         width = max([len(str(the_dict[k][piece])) for k in sorted_intervals]+[len(os.path.split(piece)[1])+3])
         widths.append(width)
<<<<<<< HEAD
      width_total = max([len(str(the_dict[k]['Total'])) for k in sorted_intervals]+[len("Total")])+2
=======

      width_total = max([len(str(the_dict[k][0])) for k in sorted_intervals]+[len("Total")])+2
>>>>>>> 13a7817e
      widths.append(width_total)
      row = "{0:{1:n}}".format( heading, widths[0] )
      row += '\n'

      # Add the header
      row += "{0:{1:n}}".format("# Total", widths[-1])
      # Add the "#pN" index
      for i, piece in enumerate(self._pieces_analyzed):
         row += "{0:{1:n}}".format( '# ' + os.path.split(piece)[1] + ' ', widths[i + 1] )
      row += "\n"
      post += row
      row = '=' * sum(widths) + '\n'
      post += row

      # Add each interval
      for interv in sorted_intervals:
<<<<<<< HEAD
         row = "{0:{1:n}}".format(str(interv), widths[0])
         for i, piece in enumerate(self._pieces_analyzed,start=1):
            row += "{0:{1:n}}".format(str(the_dict[interv][piece]), widths[i])
         row += "{0:{1:n}}".format(str(the_dict[interv]['Total']), widths[-1])
=======
         # print the n-gram name
         row = "{0:{1:n}}".format( str(interv), widths[0] )
         # the total for all pieces and voice pairs
         row += "{0:{1:n}}".format(str(the_dict[interv][0]), widths[-1])
         # the totals by voice pair
         for i, piece in enumerate(self._pieces_analyzed):
            row += "{0:{1:n}}".format(str(the_dict[interv][1][i]), widths[i+1])
         # end the row
>>>>>>> 13a7817e
         row += "\n"
         post += row

      post += '\n'

      return post
   # end get_formatted_intervals() -------------------------



   def similarity( self, some_pieces, other_pieces, n, simple_or_compound="compound", heedQuality=False ):
      '''
      Given two lists of indices of self._pieces_analyzed,
      an integer n, and the other obvious settings, computes
      the similarity between the N-Grams in the two samples.
      '''
      settings = VIS_Settings()
      settings.set_property( 'heedQuality', heedQuality )
      settings.set_property( 'simpleOrCompound', simple_or_compound )
      settings.set_property( 'showTheseNs', [n] )
      the_dict = self.prepare_ngram_output_dict( settings )[n]
      total_some = sum(sum(v[1][i] for i in some_pieces) for v in the_dict.values())
      total_other = sum(sum(v[1][i] for i in other_pieces) for v in the_dict.values())
      total_diff = sum(abs((sum(v[1][i] for i in some_pieces)*100)/total_some \
                           -(sum(v[1][i] for i in other_pieces)*100)/total_other) \
                       for v in the_dict.values())
      return 1.0 - float(total_diff)/200



   def get_formatted_ngrams( self, the_settings ):
      '''
      Returns a str or music21.graph.Graph object with a nicely-formatted
      representation of the n-gram frequencies recoreded in this
      Vertical_Interval_Statistics() object.

      The argument is a VIS_Settings() object, from where we get
      formatting options.

      Throws NonsensicalInputWarning if one or more of the "showTheseNs" values has
      no associated NGrams occurrences in the relevant statistics database.
      '''

      post = ''

      # (1) Figure out which values of 'n' we should output.
      list_of_n = the_settings.get_property( 'showTheseNs' )

      # (2) Decide whether to take 'quality' or 'no_quality' and whether we're using
      # simple or compound
      output_dict = self.get_formatted_ngram_dict( the_settings, \
                                                   leave_pieces = True )

      # (2a) Make sure that we have ngrams at the values requested. If not,
      # raise an exception saying which ones were not available.
      error_enns = []
      for enn in list_of_n:
         if output_dict[enn] == {}:
               error_enns.append( enn )

      if 0 < len(error_enns):
         raise NonsensicalInputWarning( 'No ' + str(error_enns) + '-grams available!' )

      # (3) Sort the dictionary
      # Make enough indices to hold the sorted keys
      sorted_ngrams = [[] for i in xrange( max(list_of_n ) + 1 )]

      if 'frequency' == the_settings.get_property( 'sortBy' ):
         # Sort the keys by frequency
         for n in list_of_n:
            rev = 'ascending' != the_settings.get_property( 'sortOrder' )
            sorted_ngrams[n] = sorted( output_dict[n].iterkeys(), \
                                       key = lambda ng: output_dict[n][ng]['Total'], \
                                       reverse = rev )
      else:
         # We're now working with flipped_dicts
         # Default to sorting by n-gram
         for n in list_of_n:
            rev = 'descending' == the_settings.get_property( 'sortOrder' )
            sorted_ngrams[n] = sorted( output_dict[n].iterkeys(), \
                                       cmp = ngram_sorter, \
                                       reverse = rev )

      # (4.1) If some graphs are asked for, prepare them.
      if 'graph' == the_settings.get_property('outputFormat'):
         grapharr = []
         for n in list_of_n:
            g = graph.GraphHistogram(doneAction=None,tickFontSize=12)
            data = [(k,output_dict[n][key]['Total']) for k, key in enumerate(sorted_ngrams[n])]
            g.setData(data)
            g.setTicks('x',[(k+0.7,key) for k, key in enumerate(sorted_ngrams[n])])
            g.setAxisLabel('x',str(n)+"-Gram")
            g.xTickLabelRotation = 45
            g.xTickLabelVerticalAlignment='top'
            g.xTickLabelHorizontalAlignment='right'
            g.setTitle(str(n)+"-Grams in "+join([str(os.path.split(p)[1])+", " for p in self._pieces_analyzed])[:-2])
            max_height = max([output_dict[n][key]['Total'] for key in sorted_ngrams[n]])+1
            tick_dist = max(max_height/10,1)
            ticks = []
            k = 0
            while k*tick_dist <= max_height:
               k += 1
               ticks.append(k*tick_dist)
            g.setTicks('y',[(k,k) for k in ticks])
            g.fig = plt.figure()
            g.fig.subplots_adjust(left=0.15, bottom=0.2)
            ax = g.fig.add_subplot(1, 1, 1)

            x = []
            y = []
            for a, b in g.data:
               x.append(a)
               y.append(b)
            ax.bar(x, y, alpha=.8, color=graph.getColor(g.colors[0]))

            g._adjustAxisSpines(ax)
            g._applyFormatting(ax)
            ax.set_ylabel('Frequency', fontsize=g.labelFontSize, family=g.fontFamily, rotation='vertical')
            g.done()
            grapharr.append(g)
         post = grapharr

      # (4.2) Else make a nicely formatted list from the results.
      else:
         # Start with an empty string (and a title)
         post = 'N-Grams\n\n'

         # Piece Title and Part Combination Assignments
         for k, piece in enumerate( self._pieces_analyzed, start=1 ):
            post += 'p' + str(k) + " = " + os.path.split(piece)[1] + '\n'

         post += '\n'

         # Print all requested values of n
         for n in list_of_n:
            the_dict = output_dict[n]
            sorted_ngrams = sorted_ngrams[n]
            widths = []
            heading = str(n) + "-gram"
            width = max( [ len(str(k)) for k in sorted_ngrams ] + \
                         [ len(heading) ] ) + 2
            widths.append( width )

            # Go through each piece (for this value of n)
            for i, piece in enumerate( self._pieces_analyzed ):
               width = max( [ len( str( the_dict[k][piece] ) ) \
                       for k in sorted_ngrams] + [ len( 'p' + str( i + 1 ) ) + 3 ] )
               widths.append( width )

<<<<<<< HEAD
            width_total = max([len(str(the_dict[k]['Total'])) for k in sorted_ngrams]+[len("Total")])+2
            widths.append(width_total)
            row = "{0:{1:n}}".format(heading, widths[0])
=======
            width_total = max( [len(str(the_dict[k][0])) for k in sorted_ngrams] + [len('Total')] ) + 2
            widths.append( width_total )
            row = "{0:{1:n}}".format( heading, widths[0] )
>>>>>>> 13a7817e

            row += "{0:{1:n}}".format( '# Total', widths[-1])

            for i, piece in enumerate( self._pieces_analyzed, start=1 ):
               row += "{0:{1:n}}".format( '# p' + str(i) + ' ', widths[i] )

            row += '\n'
            post += row
            row = '=' * sum(widths) + '\n'
            post += row

            for ngram in sorted_ngrams:
               # add the n-gram name
               row = "{0:{1:n}}".format(str(ngram), widths[0])
               # add the total
               row += "{0:{1:n}}".format(str(the_dict[ngram][0]), widths[-1])
               # add the per-piece totals
               for i, piece in enumerate(self._pieces_analyzed):
<<<<<<< HEAD
                  row += "{0:{1:n}}".format(str(the_dict[ngram][piece]), widths[i+1])
               row += "{0:{1:n}}".format(str(the_dict[ngram]['Total']), widths[-1])
=======
                  row += "{0:{1:n}}".format(str(the_dict[ngram][1][i]), widths[i+1])
               # add the newline then append
>>>>>>> 13a7817e
               row += "\n"
               post += row

            post += '\n\n'

         # Remove the final newline, which we don't really need
         post = post[:-3]

      return post
   # end get_formatted_ngrams() ----------------------------



   def compare( self, the_settings, other_stats, file1, file2, specs='' ):
      '''
      Compares the relative frequencies of n-grams in two different files,
      displaying a text chart or graph, as well as computing the "total metric"
      difference between the two.
      '''
      # (1) Figure out which 'n' values to display
      post = ''
      list_of_n = []
      if 'n=' in specs:
         list_of_n = specs[specs.find('n=')+2:]
         list_of_n = list_of_n[:list_of_n.find(' ')]
         list_of_n = sorted(set([int(n) for n in re.findall('(\d+)', list_of_n)]))
         # Check those n values are acceptable/present
         for n in list_of_n:
            # First check we have that index and it's potentially filled with
            # n-gram values
            if n < 2 or (n > (len(self._compound_ngrams_dict) - 1) and n > (len(other_stats._compound_ngrams_dict) - 1)):
               # throw it out
               list_of_n.remove( n )
               post += 'Not printing ' + str(n) + '-grams; there are none for that "n" value.\n'
               continue # to avoid the next test
            # Now check if there are actually n-grams in that position. If we
            # analyzed only for 5-grams, for instance, then 2, 3, and 4 will be
            # valid in the n-gram dictionary, but they won't actually hold
            # any n-grams.
            if {} == self._compound_ngrams_dict[n] and {} == other_stats._compound_ngrams_dict[n]:
               # throw it out
               list_of_n.remove( n )
               post += 'Not printing ' + str(n) + '-grams; there are none for that "n" value.\n'
      else:
         list_of_n = [i for i in range(max(len(self._compound_ngrams_dict),len(other_stats._compound_ngrams_dict))) if \
                     self._compound_ngrams_dict[i] != {} or other_stats._compound_ngrams_dict[i] != {}]
      # What if we end up with no n values?
      if 0 == len(list_of_n):
         raise MissingInformationError( "All of the 'n' values appear to have no n-grams" )

      # (2) Organize the results
      tables = {}
      for n in list_of_n:
         table = {}
         sett = copy.deepcopy(the_settings)
         sett.set_property('heedQuality false')
         sett.set_property( 'showTheseNs', list_of_n )
         self_dict = self.prepare_ngram_output_dict( sett )[n]
         other_dict = other_stats.prepare_ngram_output_dict( sett )[n]
         for ng in self_dict.iterkeys():
            table[ng] = [self_dict[ng],0]
         for ng in other_dict.iterkeys():
            if ng in self_dict:
               table[ng][1] = other_dict[ng]
            else:
               table[ng] = [0,other_dict[ng]]
         tables[n] = table
      # (3.1) If some graphs are asked for, prepare them
      if 'graph' in specs:
         grapharr = []
         for n in list_of_n:
            table = tables[n]
            keys = table.keys()
            g = graph.GraphGroupedVerticalBar(doneAction=None)
            data = []
            for k, key in enumerate(keys):
               pair = {}
               pair[file1] = table[key][0]
               pair[file2] = table[key][1]
               entry = ("bar%s"%str(k),pair)
               data.append(entry)
            g.setData(data)
            g.setTicks('x',[(k+0.4,key) for k, key in enumerate(keys)])
            g.xTickLabelRotation = 90
            g.xTickLabelVerticalAlignment='top'
            g.setTitle(str(n)+'-Grams')
            g.setTicks('y',[(k,k) for k in xrange(max([max(int(v[0]),int(v[1])) for v in table.values()]))])
            g.process()
            grapharr.append(g)
         post = grapharr

      # (3.2) Otherwise make a nicely formatted list of the results
      else:
         s_or_c = the_settings.get_property( 'simpleOrCompound' )
         heed_quality = the_settings.get_property( 'heedQuality' )
         for n in list_of_n:
            table = tables[n]
            width1 = max([len(ng.get_string_version(heed_quality,s_or_c)) for ng in table.keys()])
            total1 = sum([t[0] for t in table.values()])
            width2 = max([len(str(t[0])) for t in table.values()]+[len(file1)+2])
            total2 = sum([t[1] for t in table.values()])
            post += "{0:{1:n}}{2:{3:n}}{4}".format(str(n)+"-Gram",width1+2,"# "+file1,width2+2,"# "+file2)
            post += "\n"+("-"*(width1+width2+len(file2)+6))
            for ng in table.iterkeys():
               post += "\n{0:{1:n}}{2:{3:n}}{4}".format(ng.get_string_version(heed_quality,s_or_c),width1+2,\
                        str(table[ng][0]),width2+2,str(table[ng][1]))
            post += '\n'
            totaldiff = sum([abs(float(a[0])/total1-float(a[1])/total2) for a in table.values()])
            post += "\nTotal difference between "+str(n)+"-grams: "+str(totaldiff)+"\n"
      return post
   # end compare() -----------------------------------------



   def get_formatted_ngram_dict( self, settings, leave_ngrams = False, leave_pieces = False ):
      '''
      Returns a formatted version of the n-gram dictionaries, where the keys are
      replaced with their str() version. The output is a list, where each 'n'
      value you request is stored in the corresponding index number of the list.

      Accepts a VIS_Settings instance, and modifies output according to:
      - heedQuality
      - simpleOrCompound
      - topX
      - threshold
      - showTheseNs

      The second argument, "leaves_pieces," is a boolean that means whether to
      leave piece-specific statistics in the new dictionary. Default is False.

      Raises NonsensicalInputWarning if "showTheseNs" contains values for which
      there are no statistics.
      '''

      # Find out which 'n' values we should process; sort the list
      enns = settings.get_property( 'showTheseNs' )
      enns.sort()

      # (1) Make sure there are statistics for all the 'n' values
      for enn in enns:
         if enn < 2 or self._simple_ngrams_dict[enn] == {}:
            raise NonsensicalInputWarning( "No statistics for n=" + str(enn) )

      # (2) Have the simple/compound and no//quality done for us
      start_dict = self.prepare_ngram_output_dict( settings )

      # (3) Convert the NGram objects to strings, and take only the
      # total occurrences of each n-gram, removing the "per-piece" information,
      # if this was requested
      strings_dict = None
      if leave_ngrams:
         if leave_pieces:
            strings_dict = start_dict
         else:
            strings_dict = {n:{ng:v['Total'] for ng,v in start_dict[n].items()} for n in enns}
      else:
         if leave_pieces:
            strings_dict = {n:{str(ng):v for ng,v in start_dict[n].items()} for n in enns}
         else:
            strings_dict = {n:{str(ng):v['Total'] for ng,v in start_dict[n].items()} for n in enns}

      # (4) Do the filtering for "top X"
      topX = settings.get_property( 'topX' ) # the "X"
      topX_dict = {} # Hold the "top X-ed" records
      if topX is not None:
         # The we have to do some work

         # Make a list with n-grams sorted from most occurrences to least.
         sorted_lists = {}
         for enn in enns:
            # The first argument means we go over all the keys in start_dict
            # "key" is the thing by which n-grams are sorted (i.e. occurrences)
            # "reverse" means we're going from high-to-low
            sorted_lists[enn] = sorted( strings_dict[enn].iterkeys(), \
                                       key = lambda ng: strings_dict[enn][ng], \
                                       reverse = True )

         # Copy over only the first "X" n-grams
         for enn in enns:
            topX_dict[enn] = {}
            for k in sorted_lists[enn][:topX]:
               topX_dict[enn][k] = strings_dict[enn][k]
      else:
         # Then we just copy the threshold-ed dict
         topX_dict = strings_dict

      # (5) Do the filtering for "threshold" (n-grams with fewer occurrences
      # "threshold" should not be included
      thresh = settings.get_property( 'threshold' ) # the threshold
      threshold_dict = {} # Hold the "thresholded" records

      def shoop( x, enn ):
         '''
         This helper function returns "True" if the n-gram specified in "x"
         meets the "threshold."
         '''
         if topX_dict[enn][x] >= thresh:
            return True
         else:
            return False

      if thresh is not None:
         # The we have to do some work

         # Copy over only those n-grams that meet the threshold
         for enn in enns:
            threshold_dict[enn] = {}
            list_of_keys = filter( lambda x: shoop( x, enn ), topX_dict[enn] )
            for k in list_of_keys:
               threshold_dict[enn][k] = topX_dict[enn][k]
      else:
         # Then we just copy the sorted dict
         threshold_dict = topX_dict

      return threshold_dict
   # End get_formatted_ngram_dict() ------------------------





   def make_summary_score( self, settings ):
      '''
      Returns a Score object with three Part objects. When you run the Score
      through process_score() in the output_LilyPond module, the result is a
      LilyPond file that gives summary results about the triangles recorded by
      this instance of Vertical_Interval_Statistics.

      Accepts a VIS_Settings instance, and modifies output according to:
      - heedQuality
      - simpleOrCompound
      - topX
      - threshold
      - showTheseNs

      You can combine "threshold" and "topX" to limit further limit the number
      of triangles that appear. For example, if the top five triangles occurred
      50, 40, 15, 15, and 13 times, and you specify a threshold of 20, you will
      only receive the top two triangles because the others occurred less than
      20 times, and do not meet the threshold.

      In the returned Score, index 0 holds a part intended for an upper staff,
      index 1 holds a part intended for a lower staff, and index 2 holds a part
      with LilyPond annotations, aligned with the upper voices.
      '''

      # (1A) What are the "n" values we need?
      list_of_n = settings.get_property( 'showTheseNs' )

      # (1B) Get the formatted list of n-grams
      ngrams_dicts = self.get_formatted_ngram_dict( settings, \
                                                    leave_ngrams = True )

      # (2) Initialize Stream objects

      # Hold the upper and lower, and the annotation parts that we'll use
      upper_part = stream.Part()
      lower_part = stream.Part()
      lily_part = stream.Part()

      # Set up the analysis Part
      lily_part.lily_analysis_voice = True

      # (3) Make the Score
      for n in list_of_n:
         # Go through all the n-grams for this value of n
         for this_ngram in ngrams_dicts[n]:
            # Hold the list of vertical and horizontal Interval objects
            # associated with this NGram, respectively.
            ints = this_ngram.get_intervals()
            moves = this_ngram.get_movements()

            # Hold the measures for this round
            upper_measure = stream.Measure()
            #upper_measure.timeSignature = meter.TimeSignature( '4/4' )
            lower_measure = stream.Measure()
            #lower_measure.timeSignature = meter.TimeSignature( '4/4' )
            # Except the analysis part

            # Are these the first objects in the streams?
            if 0 == len(upper_part):
               # Add some starting-out stuff to the measures
               upper_measure.clef = clef.TrebleClef()
               upper_measure.timeSignature = meter.TimeSignature( '4/4' )
               lower_measure.clef = clef.BassClef()
               lower_measure.timeSignature = meter.TimeSignature( '4/4' )
               # Except the analysis part

            # Make the upper and lower notes
            for interv in ints:
               # (6.1) Get the upper-part Note objects for this ngram
               upper_measure.append( note.Note( interv.noteEnd.pitch, quarterLength=2.0 ) )

               # (6.2) Get the lower-part Note objects for this ngram
               lower_measure.append( note.Note( interv.noteStart.pitch, quarterLength=2.0 ) )

            # (6.3) Make the corresponding LilyPond analysis for this ngram
            lily_note = note.Note( 'C4', quarterLength=4.0 )
            lily_note.lily_markup = '^' + make_lily_triangle( str(this_ngram), \
                                                              print_to_right=str(ngrams_dicts[n][this_ngram]) )
            lily_part.append( lily_note )

            # (6.3.5) Append the Measure objects
            upper_part.append( upper_measure )
            lower_part.append( lower_measure )

            # (6.4) Append some Rest objects to the end
            rest_measure = stream.Measure()
            rest_measure.lily_invisible = True
            rest_measure.append( note.Rest( quarterLength=4.0 ) )
            upper_part.append( rest_measure )
            lower_part.append( rest_measure )
            lily_part.append( note.Rest( quarterLength=4.0 ) )

      # Make a Metadata object
      metad = Metadata()
      metad.composer = 'Output from vis'
      metad.title = 'N-Gram Statistics Summary'

      # Finally, make a Score and return it
      return stream.Score( [metad, upper_part, lower_part, lily_part] )
   # End make_summary_score()-------------------------------
# End class Vertical_Interval_Statistics ---------------------------------------



def interval_sorter( x, y ):
   '''
   Returns -1 if the first argument is a smaller interval.
   Returns 1 if the second argument is a smaller interval.
   Returns 0 if both arguments are the same.

   Input should be a str of the following form:
   - d, m, M, or A
   - an int

   Examples:
   >>> from vis import interval_sorter
   >>> interval_sorter( 'm3', 'm3' )
   0
   >>> interval_sorter( 'm3', 'M3' )
   1
   >>> interval_sorter( 'A4', 'd4' )
   -1
   '''

   list_of_directions = ['+', '-']

   # I want to sort based on generic size, so the direction is irrelevant. If
   # we have directions, they'll be removed with this. If we don't have
   # directions, this will have no effect.
   for direct in list_of_directions:
      x = x.replace( direct, '' )
      y = y.replace( direct, '' )

   # If we have numbers with no qualities, we'll just add a 'P' to both, to
   # pretend they have the same quality (which, as far as we know, they do).
   if x[0] in string_digits and y[0] in string_digits:
      x = 'P' + x
      y = 'P' + y

   # Comparisons!
   if x == y:
      return 0
   elif int(x[1:]) < int(y[1:]): # if x is generically smaller
      return -1
   elif int(x[1:]) > int(y[1:]): # if y is generically smaller
      return 1
   else: # otherwise, we're down to the species/quality
      x_qual = x[0]
      y_qual = y[0]
      if x_qual == 'd':
         return -1
      elif y_qual == 'd':
         return 1
      elif x_qual == 'A':
         return 1
      elif y_qual == 'A':
         return -1
      elif x_qual == 'm':
         return -1
      elif y_qual == 'm':
         return 1
      else:
         return 0
# End interval_sorter() ------------------------------------



def ngram_sorter( a, b ):
   '''
   Returns -1 if the first argument is a smaller n-gram.
   Returns 1 if the second argument is a smaller n-gram.
   Returns 0 if both arguments are the same.

   If one n-gram is a subset of the other, starting at index 0, we consider the
   shorter n-gram to be the "smaller."

   Input should be like this, at minimum with three non-white-space characters
   separated by at most one space character.
   3 +4 7
   m3 +P4 m7
   -3 +4 1
   m-3 +P4 P1

   Examples:
   >>> from vis import ngram_sorter
   >>> ngram_sorter( '3 +4 7', '5 +2 4' )
   -1
   >>> ngram_sorter( '3 +5 6', '3 +4 6' )
   1
   >>> ngram_sorter( 'M3 1 m2', 'M3 1 M2' )
   -1
   >>> ngram_sorter( '9 -2 -3', '9 -2 -3' )
   0
   >>> ngram_sorter( '3 -2 3 -2 3', '6 +2 6' )
   -1
   >>> ngram_sorter( '3 -2 3 -2 3', '3 -2 3' )
   1
   '''

   x,y = str(a), str(b)
   # Just in case there are some extra spaces
   x = x.strip()
   y = y.strip()

   def calc_units_in_ngram( ng ):
      # Calculate the 'units' in the n-gram, which is the number of elements
      # separated by a space, which is sort of like finding 'n'.
      units = 0
      while len(ng) > 0 and ng.find(' ') != -1:
         ng = ng[ng.find(' ')+1:]
         units += 1
      else:
         units += 1
      return units

   # See if we have only one interval left. When there is only one interval,
   # the result of this will be -1
   x_find = x.find(' ')
   y_find = y.find(' ')
   if -1 == x_find:
      if -1 == y_find:
         # Both x and y have only one interval left, so the best we can do is
         # the output from intervalSorter()
         return interval_sorter( x, y )
      else:
         # x has one interval left, but y has more than one, so x is shorter.
         return -1
   elif -1 == y_find:
      # y has one interval left, but x has more than one, so y is shorter.
      return 1

   # See if the first interval will differentiate
   possible_result = interval_sorter( x[:x_find], y[:y_find] )
   if 0 != possible_result:
      return possible_result

   # If not, we'll rely on ourselves to solve the next mystery!
   return ngram_sorter( x[x_find+1:], y[y_find+1:] )
# End ngram_sorter() ---------------------------------------<|MERGE_RESOLUTION|>--- conflicted
+++ resolved
@@ -385,7 +385,6 @@
       Adds an n-gram to the occurrences information.
       '''
 
-<<<<<<< HEAD
       # set up the keys for the various nested compound-ngram dicts
       compound_no_quality_version = the_ngram.get_string_version(False, 'compound')
       compound_quality_version = the_ngram.get_string_version(True, 'compound')
@@ -408,55 +407,6 @@
          [simple_quality_version]['Total'] += 1
       
       
-=======
-      # If there isn't yet a dictionary for this 'n' value, then we'll have to
-      # make sure there is one.
-      while len(self._compound_ngrams_dict) <= the_ngram._n:
-         self._compound_ngrams_dict.append( {} )
-      while len(self._simple_ngrams_dict) <= the_ngram._n:
-         self._simple_ngrams_dict.append( {} )
-
-      # this is an iterator which is just a shorthand
-      # for the number of pieces in this V_I_S instance,
-      # designed to make sure interval/ngram dict values are
-      # the correct length
-      ran = range(len(self._pieces_analyzed))
-      if [] == ran:
-         ran = [0]
-
-      # index_ngram is the quality-free version of the ngram; the "first level"
-      # of precision in the ngram dict
-      index_ngram = Vertical_Interval_Statistics._set_heed_quality( the_ngram, \
-                                                                    False )
-      # detail_ngram includes quality for the key at the deepest level of the
-      # ngram dict.
-      detail_ngram = Vertical_Interval_Statistics._set_heed_quality( the_ngram,\
-                                                                     True )
-
-      # (1) Add the compound version
-      if index_ngram in self._compound_ngrams_dict[the_ngram._n]:
-         if detail_ngram not in self._compound_ngrams_dict[the_ngram._n][index_ngram]:
-            self._compound_ngrams_dict[the_ngram._n][index_ngram][detail_ngram] = [0,[0 for i in ran]]
-         self._compound_ngrams_dict[the_ngram._n][index_ngram][detail_ngram][0] += 1
-         self._compound_ngrams_dict[the_ngram._n][index_ngram][detail_ngram][1][piece_index] += 1
-      else:
-         self._compound_ngrams_dict[the_ngram._n][index_ngram] = {}
-         self._compound_ngrams_dict[the_ngram._n][index_ngram][detail_ngram] = [1,[0 for i in ran]]
-         self._compound_ngrams_dict[the_ngram._n][index_ngram][detail_ngram][1][piece_index] = 1
-
-      # (2) Add the simple version
-      index_ngram = Vertical_Interval_Statistics._get_simple_version(index_ngram)
-      detail_ngram = Vertical_Interval_Statistics._get_simple_version(detail_ngram)
-      if index_ngram in self._simple_ngrams_dict[the_ngram._n]:
-         if detail_ngram not in self._simple_ngrams_dict[the_ngram._n][index_ngram]:
-            self._simple_ngrams_dict[the_ngram._n][index_ngram][detail_ngram] = [0,[0 for i in ran]]
-         self._simple_ngrams_dict[the_ngram._n][index_ngram][detail_ngram][0] += 1
-         self._simple_ngrams_dict[the_ngram._n][index_ngram][detail_ngram][1][piece_index] += 1
-      else:
-         self._simple_ngrams_dict[the_ngram._n][index_ngram] = {}
-         self._simple_ngrams_dict[the_ngram._n][index_ngram][detail_ngram] = [1,[0 for i in ran]]
-         self._simple_ngrams_dict[the_ngram._n][index_ngram][detail_ngram][1][piece_index] = 1
->>>>>>> 13a7817e
    # End add_ngram() ---------------------------------------
 
 
@@ -873,12 +823,7 @@
       for i, piece in enumerate(self._pieces_analyzed):
          width = max([len(str(the_dict[k][piece])) for k in sorted_intervals]+[len(os.path.split(piece)[1])+3])
          widths.append(width)
-<<<<<<< HEAD
       width_total = max([len(str(the_dict[k]['Total'])) for k in sorted_intervals]+[len("Total")])+2
-=======
-
-      width_total = max([len(str(the_dict[k][0])) for k in sorted_intervals]+[len("Total")])+2
->>>>>>> 13a7817e
       widths.append(width_total)
       row = "{0:{1:n}}".format( heading, widths[0] )
       row += '\n'
@@ -895,12 +840,6 @@
 
       # Add each interval
       for interv in sorted_intervals:
-<<<<<<< HEAD
-         row = "{0:{1:n}}".format(str(interv), widths[0])
-         for i, piece in enumerate(self._pieces_analyzed,start=1):
-            row += "{0:{1:n}}".format(str(the_dict[interv][piece]), widths[i])
-         row += "{0:{1:n}}".format(str(the_dict[interv]['Total']), widths[-1])
-=======
          # print the n-gram name
          row = "{0:{1:n}}".format( str(interv), widths[0] )
          # the total for all pieces and voice pairs
@@ -909,7 +848,6 @@
          for i, piece in enumerate(self._pieces_analyzed):
             row += "{0:{1:n}}".format(str(the_dict[interv][1][i]), widths[i+1])
          # end the row
->>>>>>> 13a7817e
          row += "\n"
          post += row
 
@@ -1059,15 +997,9 @@
                        for k in sorted_ngrams] + [ len( 'p' + str( i + 1 ) ) + 3 ] )
                widths.append( width )
 
-<<<<<<< HEAD
             width_total = max([len(str(the_dict[k]['Total'])) for k in sorted_ngrams]+[len("Total")])+2
             widths.append(width_total)
             row = "{0:{1:n}}".format(heading, widths[0])
-=======
-            width_total = max( [len(str(the_dict[k][0])) for k in sorted_ngrams] + [len('Total')] ) + 2
-            widths.append( width_total )
-            row = "{0:{1:n}}".format( heading, widths[0] )
->>>>>>> 13a7817e
 
             row += "{0:{1:n}}".format( '# Total', widths[-1])
 
@@ -1086,13 +1018,8 @@
                row += "{0:{1:n}}".format(str(the_dict[ngram][0]), widths[-1])
                # add the per-piece totals
                for i, piece in enumerate(self._pieces_analyzed):
-<<<<<<< HEAD
                   row += "{0:{1:n}}".format(str(the_dict[ngram][piece]), widths[i+1])
                row += "{0:{1:n}}".format(str(the_dict[ngram]['Total']), widths[-1])
-=======
-                  row += "{0:{1:n}}".format(str(the_dict[ngram][1][i]), widths[i+1])
-               # add the newline then append
->>>>>>> 13a7817e
                row += "\n"
                post += row
 
