#! /usr/bin/python
# -*- coding: utf-8 -*-

#-------------------------------------------------------------------------------
# Program Name:              vis
# Program Description:       Measures sequences of vertical intervals.
#
# Filename: __main__.py
# Purpose: Provide the graphical interface for vis.
#
# Attribution:  Based on the 'harrisonHarmony.py' module available at...
#               https://github.com/crantila/harrisonHarmony/
#
# Copyright (C) 2012 Christopher Antila
#
# This program is free software: you can redistribute it and/or modify
# it under the terms of the GNU General Public License as published by
# the Free Software Foundation, either version 3 of the License, or
# (at your option) any later version.
#
# This program is distributed in the hope that it will be useful,
# but WITHOUT ANY WARRANTY; without even the implied warranty of
# MERCHANTABILITY or FITNESS FOR A PARTICULAR PURPOSE.  See the
# GNU General Public License for more details.
#
# You should have received a copy of the GNU General Public License
# along with this program.  If not, see <http://www.gnu.org/licenses/>.
#-------------------------------------------------------------------------------

# Python
import sys
from os.path import isfile, join, splitext
from os import walk
from itertools import chain
# PyQt4
from PyQt4 import Qt, QtCore, QtGui
#from PyQt4.QtCore import pyqtSlot, QObject
# music21
# vis
from gui_files.Ui_new_main_window import Ui_MainWindow
from gui_files.Ui_select_voices import Ui_select_voices
from problems import NonsensicalInputError, MissingInformationError
from Vertical_Interval_Statistics import Vertical_Interval_Statistics



# Subclass for Signal Handling -------------------------------------------------
class Vis_MainWindow( Ui_MainWindow ):

   # "self" Objects
   #---------------
   # self.analysis_files : a list of pathnames for analysis
   # self.analysis_pieces : a List_of_Pieces object
   # self.lilypond_version_numbers : the 3-tuplet of a LilyPond version
   # self.settings : a VIS_Settings instance
   # self.statistics : a Vertical_Interval_Statistics instance
   # self.targeted_lily_options : options for "targeted LilyPond output"

   # Create the settings and statistics objects for vis.
   def setup_vis( self ):
      self.gui_file_list.setModel( self.analysis_files )
      self.gui_pieces_list.setModel( self.analysis_pieces )
      self.statistics = Vertical_Interval_Statistics()
      # Hold a list of checkboxes that represent the parts in a piece
      self.piece_checkboxes = None

      #self.settings = VIS_Settings()

      ## Hold the list of filenames to analyze.
      #self.analysis_files = []
      ## Hold the list of instructions for doing targeted analysis.
      #self.targeted_lily_options = []
      ## Hold a 3-tuplet of the LilyPond version number
      #self.lilypond_version_numbers = None

   # Link all the signals with their methods.
   def setup_signals( self ):
      self.tool_analyze()
      self.btn_choose_files.clicked.connect( self.tool_choose )
      self.btn_about.clicked.connect( self.tool_about )
      self.btn_analyze.clicked.connect( self.tool_analyze )
      self.btn_show.clicked.connect( self.tool_show )
      self.rdo_intervals.clicked.connect( self.choose_intervals )
      self.rdo_ngrams.clicked.connect( self.choose_ngrams )
      self.rdo_targeted_score.clicked.connect( self.choose_targeted_score )
      self.rdo_chart.clicked.connect( self.unchoose_targeted_score )
      self.rdo_score.clicked.connect( self.unchoose_targeted_score )
      self.rdo_list.clicked.connect( self.unchoose_targeted_score )
      self.btn_dir_add.clicked.connect( self.add_dir )
      self.btn_file_add.clicked.connect( self.get_files )
      self.btn_file_remove.clicked.connect( self.remove_files )
      self.chk_all_voice_combos.stateChanged.connect( self.adjust_bs )
      self.btn_step1.clicked.connect( self.progress_to_assemble )
      self.btn_load_statistics.clicked.connect( self.load_statistics )
      self.gui_pieces_list.clicked.connect( self.update_pieces_selection )
      self.chk_all_voice_combos.clicked.connect( self.all_voice_combos )
      self.chk_basso_seguente.clicked.connect( self.chose_bs )
      self.btn_add_check_combo.clicked.connect( self.add_parts_combination )
      self.line_compare_these_parts.editingFinished.connect( self.add_parts_combo_by_lineEdit )
      self.line_values_of_n.editingFinished.connect( self.update_values_of_n )
      self.line_offset_interval.editingFinished.connect( self.update_offset_interval )

   # GUI Things (Main Menu Toolbar) ------------------------
   def tool_choose( self ):
      self.main_screen.setCurrentWidget( self.page_choose )
      self.btn_analyze.setEnabled( False )

   def tool_analyze( self ):
      self.main_screen.setCurrentWidget( self.page_analyze )

   def tool_show( self ):
      self.main_screen.setCurrentWidget( self.page_show )

   def tool_about( self ):
      self.main_screen.setCurrentWidget( self.page_about )

   # GUI Things ("Show" Panel) -----------------------------
   def choose_intervals( self ):
      self.groupBox_n.setEnabled( False )
      self.lbl_most_common.setText( 'most common intervals.' )
      self.lbl_exclude_if_fewer.setText( 'Exclude intervals with fewer than' )
      self.rdo_name.setText( 'interval' )

   def choose_ngrams( self ):
      self.groupBox_n.setEnabled( True )
      self.lbl_most_common.setText( 'most common n-grams.' )
      self.lbl_exclude_if_fewer.setText( 'Exclude n-grams with fewer than' )
      self.rdo_name.setText( 'n-gram' )

   def choose_targeted_score( self ):
      self.groupBox_sorted_by.setEnabled( False )
      self.groupBox_sort_order.setEnabled( False )
      self.groupBox_targeted_score.setEnabled( True )

   def unchoose_targeted_score( self ):
      self.groupBox_sorted_by.setEnabled( True )
      self.groupBox_sort_order.setEnabled( True )
      self.groupBox_targeted_score.setEnabled( False )

   # GUI Things ("Choose Files" Panel) ---------------------
   def add_dir( self ):
      d = QtGui.QFileDialog.getExistingDirectory(\
          None,
          "Choose Directory to Analyze",
          '',
          QtGui.QFileDialog.ShowDirsOnly)
      d = str(d)
      extensions = ['.mid','.midi','.mxl','.krn','.xml','.md']
      possible_files = chain(*[[join(path,fp) for fp in files if
                              splitext(fp)[1] in extensions]
                             for path,names,files in walk(d)])
      self.add_files(possible_files)

   def get_files( self ):
      # Get the list of files to add
      possible_files = QtGui.QFileDialog.getOpenFileNames(\
         None,
         "Choose Files to Analyze",
         '',
         '*.mid *.midi *.mxl *.krn *.xml *.md',
         None)
      self.add_files(possible_files)

   def add_files( self, possible_files ):
      # Make sure we don't add files that are already there
      list_of_files = [fp for fp in possible_files if
                       not self.analysis_files.alreadyThere(fp)]

      # Add the right number of rows to the list
      start_row = self.analysis_files.rowCount()
      self.analysis_files.insertRows( start_row, len(list_of_files), )

      # Add the files to the model
      i = start_row
      for file in list_of_files:
         index = self.analysis_files.createIndex( i, 0 )
         self.analysis_files.setData( index, file, QtCore.Qt.EditRole )
         i += 1
   # End add_files()

   def remove_files( self ):
      # get a list of QModelIndex objects to remove
      to_remove = self.gui_file_list.selectedIndexes()

      # remove them
      for file in to_remove:
         self.analysis_files.removeRows( file.row(), 1 )

   def progress_to_assemble( self ):
      # TODO: finish this

      # finally, move the GUI to the "assemble" panel
      self.btn_analyze.setEnabled( True )
      self.btn_analyze.setChecked( True )
      self.tool_analyze()

   # GUI Things ("Assemble" Panel) -------------------------
   def load_statistics( self ):
      statistics_file = QtGui.QFileDialog.getOpenFileName(\
                        self.centralwidget,\
                        "Choose Statistics File",\
                        "",
                        "JSON Files (*.json)",
                        None)
      if isfile(statistics_file):
         fp = open(statistics_file,"r")
         json_string = fp.read()
         new_vis = None
         try:
            new_vis = Vertical_Interval_Statistics.from_json(json_string)
         except (NonsensicalInputError, MissingInformationError) as e:
            error_dialog = QtGui.QErrorMessage()
            error_dialog.showMessage('The selected statistics file is not valid: '+str(e))
            error_dialog.exec_()
            return
         self.statistics.extend(new_vis)

   def adjust_bs( self ):
      # Adjusts the "basso seguente" checkbox depending on whether "all
      # combinations" is selected
      if self.chk_all_voice_combos.isChecked():
         self.chk_basso_seguente.setText( 'Every part against Basso Seguente' )
      else:
         self.chk_basso_seguente.setText( 'Basso Seguente' )

   def all_voice_combos( self ):
      # Are we enabling "all" or disabling?
      if self.chk_all_voice_combos.isChecked():
         # Enabling
         # Are there specific part names? If so, disable those checkboxes
         if self.piece_checkboxes is not None:
            for box in self.piece_checkboxes:
               box.setEnabled( False )

         self.btn_add_check_combo.setEnabled( False )
         part_spec = '[all]'
      else:
         # Disabling
         # Are there specific part names? If so, enable those checkboxes
         if self.piece_checkboxes is not None:
            for box in self.piece_checkboxes:
               box.setEnabled( True )

         self.btn_add_check_combo.setEnabled( True )
         part_spec = '(no selection)'

      self.update_parts_selection( part_spec )

   def chose_bs( self ):
      # When somebody chooses the "basso seguente" checkbox, if "all" is also
      # selected, we should update the QLineEdit
      if self.chk_all_voice_combos.isChecked():
         if self.chk_basso_seguente.isChecked():
            part_spec = '[all,bs]'
         else:
            part_spec = '[all]'

         self.update_parts_selection( part_spec )

   def add_parts_combination( self ):
      '''
      When users choose the "Add Combination" button to add the currently
      selected part combination to the list of parts to analyze.
      '''

      # If there are no named parts, we can't do this
      if self.piece_checkboxes is None:
         return None

      # Hold indices of the selected checkboxes
      selected_checkboxes = []

      # Hold the vis-format specification
      vis_format = None

      # What are the index numbers of the currently-selected checkbox?
      for i in xrange(len(self.piece_checkboxes)):
         if self.piece_checkboxes[i].isChecked():
            selected_checkboxes.append( i )

      # How many checkboxes are selected?
      if 1 == len(selected_checkboxes):
         # If we have one checkbox and bs, okay
         if self.chk_basso_seguente.isChecked():
            vis_format = '[' + str(selected_checkboxes[0]) + ',bs]'
         # Otherwise, complain
         else:
            QtGui.QMessageBox.warning(None,
               "Unusable Part Selection",
               "Please select two parts at a time.",
               QtGui.QMessageBox.StandardButtons(\
                  QtGui.QMessageBox.Ok),
               QtGui.QMessageBox.Ok)
      elif 2 == len(selected_checkboxes):
         # Is "basso seguente" also selected?
         if self.chk_basso_seguente.isChecked():
            # That's not good
            QtGui.QMessageBox.warning(None,
               "Cannot Add Part",
               "When you choose \"basso seguente,\" you can only choose one other part.",
               QtGui.QMessageBox.StandardButtons(\
                  QtGui.QMessageBox.Ok),
               QtGui.QMessageBox.Ok)
         else:
            # We have two parts; choose them.
            vis_format = '[' + str(selected_checkboxes[0]) + ',' + \
                               str(selected_checkboxes[1]) + ']'
      else:
         # Greater or fewer than two parts?
         QtGui.QMessageBox.warning(None,
            "Unusable Part Selection",
            "Please select two parts at a time.",
            QtGui.QMessageBox.StandardButtons(\
               QtGui.QMessageBox.Ok),
            QtGui.QMessageBox.Ok)

      # Now update the lists
      if vis_format is not None:
         # Hold the new part-combinations specification
         new_spec = ''

         # What's the current specification?
         curr_spec = str(self.line_compare_these_parts.text())

         # Is curr_spec the default filler?
         if 'e.g., [0,3] or [[0,3],[1,3]]' == curr_spec or \
            '(no selection)' == curr_spec or \
            '' == curr_spec:
            # Then just make a new one
            new_spec = '[' + vis_format + ']'

            # Update the parts selection
            self.update_parts_selection( new_spec )
         # Does curr_spec contain vis_format?
         elif vis_format in curr_spec:
            pass
         # Else we must add this new thing
         else:
            # Otherwise, we should remove the final ']' in the list, and put
            # our new combo on the end
            new_spec = curr_spec[:-1] + ',' + vis_format + ']'

            # Update the parts selection
            self.update_parts_selection( new_spec )
   # End add_parts_combination() ---------------------------

   def add_parts_combo_by_lineEdit( self ):
      # TODO: input validation using QValidator

      # For now, just take the contents of the line_compare_these_parts and
      # put it in the pieces
      self.update_parts_selection( str(self.line_compare_these_parts.text()) )

   def update_parts_selection( self, part_spec ):
      '''
      Updates line_compare_these_parts and the model data for all selected
      pieces so that the "parts to compare" contains part_spec.
      '''

      print( 'update parts selection') # DEBUG

      # update the UI
      self.line_compare_these_parts.setText( part_spec )

      # Update the selected pieces
      # get the list of selected cells... for each one that is the "voices"
      # column(), set it to the thing specified
      selected_cells = self.gui_pieces_list.selectedIndexes()
      for cell in selected_cells:
         if 5 == cell.column():
            self.analysis_pieces.setData( cell, part_spec, QtCore.Qt.EditRole )

   def update_values_of_n( self ):
      # TODO: input validation using QValidator

      # For now, just take the contents of line_values_of_n and put it in
      # the pieces
      new_n = str(self.line_values_of_n.text())

      # Update the selected pieces
      # get the list of selected cells... for each one that is the "n"
      # column(), set it to the thing specified
      selected_cells = self.gui_pieces_list.selectedIndexes()
      for cell in selected_cells:
         if 4 == cell.column():
            self.analysis_pieces.setData( cell, new_n, QtCore.Qt.EditRole )

   def update_offset_interval( self ):
      # TODO: input validation using QValidator

      # For now, just take the contents of line_values_of_n and put it in
      # the pieces
      new_offset_interval = str(self.line_offset_interval.text())

      # Update the selected pieces
      # get the list of selected cells... for each one that is the "n"
      # column(), set it to the thing specified
      selected_cells = self.gui_pieces_list.selectedIndexes()
      for cell in selected_cells:
         if 3 == cell.column():
            self.analysis_pieces.setData( cell, new_offset_interval, QtCore.Qt.EditRole )

   def update_pieces_selection( self ):
      # TODO: finish the other things for this method
      # When the user changes the piece(s) selected in self.gui_pieces_list

      # Which piece is/pieces are selected?
      currently_selected = self.gui_pieces_list.selectedIndexes()

      # NB: we get a list of all the cells selected, and this is definitely done
      # in rows, so because each row has 6 things, if we have 6 cells, it means
      # we have only one row... but more than 6 cells means more than one row
      if len(currently_selected) == 0:
         # (1) Enable all the controls
         self.line_values_of_n.setEnabled( False )
         self.line_offset_interval.setEnabled( False )
         self.btn_choose_note.setEnabled( False )
         self.line_compare_these_parts.setEnabled( False )
         self.chk_all_voice_combos.setEnabled( False )
         self.chk_basso_seguente.setEnabled( False )
         self.btn_add_check_combo.setEnabled( False )
         # (2) Remove the part list
         if self.piece_checkboxes is not None:
            for part in self.piece_checkboxes:
               self.verticalLayout_22.removeWidget( part )
            self.piece_checkboxes = None
      elif len(currently_selected) > 6:
         # Multiple pieces selected... possible customization
         # (1) Enable all the controls
         self.line_values_of_n.setEnabled( True )
         self.line_offset_interval.setEnabled( True )
         self.btn_choose_note.setEnabled( True )
         self.line_compare_these_parts.setEnabled( True )
         self.chk_all_voice_combos.setEnabled( True )
         self.chk_basso_seguente.setEnabled( True )
         self.btn_add_check_combo.setEnabled( True )
         # (2) if the pieces have the same part names, display them
         first_parts = None
         for cell in currently_selected:
            if 2 == cell.column():
               if first_parts is None:
                  first_parts = self.analysis_pieces.data( cell, QtCore.Qt.DisplayRole ).toPyObject()
               elif first_parts == self.analysis_pieces.data( cell, QtCore.Qt.DisplayRole ).toPyObject():
                  continue
               else:
                  first_parts = ''
                  break
         if '' != first_parts:
            # Then they all have the same name, so we can use them
            self.update_part_checkboxes( currently_selected )
         else:
            # Then they don't all have the same name.
            self.chk_all_voice_combos.setEnabled( False )
            self.chk_basso_seguente.setEnabled( False )
            #self.all_voice_combos()
            self.adjust_bs()
         # (3) if the pieces have the same offset interval, display it
         first_offset = None
         for cell in currently_selected:
            if 3 == cell.column():
               if first_offset is None:
                  first_offset = self.analysis_pieces.data( cell, QtCore.Qt.DisplayRole ).toPyObject()
               elif first_offset == self.analysis_pieces.data( cell, QtCore.Qt.DisplayRole ).toPyObject():
                  continue
               else:
                  first_offset = ''
                  break
         self.line_offset_interval.setText( str(first_offset) )
         # (4) if the pieces have the same values of n, display them
         first_n = None
         for cell in currently_selected:
            if 4 == cell.column():
               if first_n is None:
                  first_n = self.analysis_pieces.data( cell, QtCore.Qt.DisplayRole ).toPyObject()
               elif first_n == self.analysis_pieces.data( cell, QtCore.Qt.DisplayRole ).toPyObject():
                  continue
               else:
                  first_n = ''
                  break
         self.line_values_of_n.setText( first_n )
         # (5) Update "Compare These Parts"
         first_comp = None
         for cell in currently_selected:
            if 5 == cell.column():
               if first_comp is None:
                  first_comp = self.analysis_pieces.data( cell, QtCore.Qt.DisplayRole ).toPyObject()
               elif first_comp == self.analysis_pieces.data( cell, QtCore.Qt.DisplayRole ).toPyObject():
                  continue
               else:
                  first_comp = ''
                  break
         if '' != first_comp:
            # Multiple parts have different specs
            print( 'multiple parts have different specs' ) # DEBUG
            self.line_compare_these_parts.setText( '' )
            self.chk_all_voice_combos.setChecked( False )
            self.chk_basso_seguente.setChecked( False )
            self.adjust_bs()
         else:
            # Multiple parts have the same spec
            print( 'multiple parts with same specs' ) # DEBUG
            self.update_comparison_parts( currently_selected )
      else:
         # Only one piece... customize for it
         # (1) Enable all the controls
         self.line_values_of_n.setEnabled( True )
         self.line_offset_interval.setEnabled( True )
         self.btn_choose_note.setEnabled( True )
         self.line_compare_these_parts.setEnabled( True )
         self.chk_all_voice_combos.setEnabled( True )
         self.chk_basso_seguente.setEnabled( True )
         self.btn_add_check_combo.setEnabled( True )
         # (2) Populate the part list
         self.update_part_checkboxes( currently_selected )
         # (3) Update "values of n"
         for cell in currently_selected:
            if 4 == cell.column():
               self.line_values_of_n.setText( str(self.analysis_pieces.data( cell, QtCore.Qt.DisplayRole ).toPyObject()) )
               break
         # (4) Update "offset interval"
         for cell in currently_selected:
            if 3 == cell.column():
               self.line_offset_interval.setText( str(self.analysis_pieces.data( cell, QtCore.Qt.DisplayRole ).toPyObject()) )
               break
         # (5) Update "Compare These Parts"
         self.update_comparison_parts( currently_selected )
   # End update_pieces_selection() -------------------------

   def update_comparison_parts( self, currently_selected ):
      '''
      When a different part combination is selected, call this method to update
      the "All Combinations" and "Basso Seguente" checkboxes.

      You should only call this method if all of the selected pieces have the
      same part names (which is true when only one part is selected).

      The argument should be a list of the currently selected cells.
      '''

      print( 'update_comparison_parts() called!' ) # DEBUG

      for cell in currently_selected:
         if 5 == cell.column():
            comparison_parts = str(self.analysis_pieces.data( cell, QtCore.Qt.DisplayRole ).toPyObject())
            self.line_compare_these_parts.setText( comparison_parts )
            if '[all]' == comparison_parts:
               self.chk_all_voice_combos.setChecked( True )
               self.chk_basso_seguente.setChecked( False )
               # Update the QCheckBox for "All Combinations" and "Basso Seguente"
               self.all_voice_combos()
               self.chose_bs()
            elif '[all,bs]' == comparison_parts:
               self.chk_all_voice_combos.setChecked( True )
               self.chk_basso_seguente.setChecked( True )
               # Update the QCheckBox for "All Combinations" and "Basso Seguente"
               self.all_voice_combos()
               self.chose_bs()
            else:
               self.chk_all_voice_combos.setChecked( False )
               self.chk_basso_seguente.setChecked( False )
            break

      # Adjust the text for "Basso Seguente," if needed
      self.adjust_bs()
   # End update_comparison_parts() -------------------------

   def update_part_checkboxes( self, currently_selected ):
      '''
      Update the part-selection QCheckBox objects to reflect the currently
      selected part(s).

      You should only call this method if all of the selected pieces have the
      same part names (which is true when only one part is selected).

      The argument should be a list of the currently selected cells.
      '''

      # (1) Remove previous checkboxes from the layout
      if self.piece_checkboxes is not None:
         for part in self.piece_checkboxes:
            self.verticalLayout_22.removeWidget( part )
         self.piece_checkboxes = None

      # (2) Get the list of parts
      list_of_parts = None
      for cell in currently_selected:
         if 2 == cell.column():
            list_of_parts = self.analysis_pieces.data( cell, 'raw_list' ).toPyObject()
            break

      # (3) Put up a checkbox for each part
      self.piece_checkboxes = []
      for part_name in list_of_parts:
         # "n_c_b" means "new check box"
         n_c_b = QtGui.QCheckBox( self.widget_5 )
         n_c_b.setObjectName( "chk_" + part_name )
         n_c_b.setText( part_name )
         self.piece_checkboxes.append( n_c_b )

      # (4) Add all the widgets to the layout
      for part in self.piece_checkboxes:
         self.verticalLayout_22.addWidget( part )
   # End update_part_checkboxes() --------------------------

# Model for "Choose Files" Panel -----------------------------------------------
class List_of_Files( QtCore.QAbstractListModel ):
   def __init__( self, parent=None, *args ):
      QtCore.QAbstractListModel.__init__(self, parent, *args)
      self.files = []

   def rowCount( self, parent=QtCore.QModelIndex() ):
      return len( self.files )

   def data(self, index, role):
      if index.isValid() and QtCore.Qt.DisplayRole == role:
         return QtCore.QVariant( self.files[index.row()] )
      else:
         return QtCore.QVariant()

   # NB: I *should* implement these, but I don't know how, so for now I won't
   #def headerData( self ):
      #pass

   #def flags():
      #pass

   def setData( self, index, value, role ):
      if QtCore.Qt.EditRole == role:
         self.files[index.row()] = value
         self.dataChanged.emit( index, index )
         return True
      else:
         return False

   def insertRows( self, row, count, parent=QtCore.QModelIndex() ):
      self.beginInsertRows( parent, row, row+count )
      new_files = self.files[:row]
      for zed in xrange( count ):
         new_files.append( '' )
      new_files += self.files[row:]
      self.files = new_files
      self.endInsertRows()

   def alreadyThere( self, candidate ):
      '''
      Tests whether 'candidate' is already present in this list of files.
      '''
      return candidate in self.files

   def removeRows( self, row, count, parent=QtCore.QModelIndex() ):
      self.beginRemoveRows( parent, row, row )
      self.files = self.files[:row] + self.files[row+count:]
      self.endRemoveRows()
# End Class List_of_Files ------------------------------------------------------



# Model for "Assemble" Panel -----------------------------------------------
class List_of_Pieces( QtCore.QAbstractTableModel ):
   # Here's the data model:
   # self.pieces : a list of lists. For each sub-list...
   #    sublist[0] : filename
   #    sublist[1] : piece name, if available, or ''
   #    sublist[2] : list of part names, if available, or a list of '' for each part
   #    sublist[3] : offset interval
   #    sublist[4] : n as a str
   #    sublist[5] : the "compare these parts" str

   def __init__( self, parent=QtCore.QModelIndex() ):
      QtCore.QAbstractTableModel.__init__( self, parent )
      #self.pieces = []
      self.pieces = [['/home/asdf.mxl','Symphony',['S','A','T','B'],0.5,'2','[all,bs]'], \
                     ['/home/dd.midi','Chorale',['violin','tuba'],0.5,'2,3','[0,1]'], \
                     ['/home/shoop.md','Zibb zibb whack!',['S','A','T','B'],0.5,'2','[all]']]

   def rowCount( self, parent=QtCore.QModelIndex() ):
      return len(self.pieces)

   def columnCount( self, parent=QtCore.QModelIndex() ):
      # There are 6 columns (see "data model" above)
      return 6

   def data(self, index, role):
<<<<<<< HEAD
      if index.isValid():
         if QtCore.Qt.DisplayRole == role:
            if 2 == index.column():
               # this is for the part names
               return QtCore.QVariant( str(self.pieces[index.row()][2])[1:-1] )
            else:
               return QtCore.QVariant( self.pieces[index.row()][index.column()] )
         elif 'raw_list' == role:
            return QtCore.QVariant( self.pieces[index.row()][index.column()] )
         else:
            return QtCore.QVariant()
=======
      if index.isValid() and QtCore.Qt.DisplayRole == role:
         return self.pieces[index.row()][index.column()]
         #if 2 == index.column():
            ## TODO: make this nicer... formatting part names
            #return str(self.pieces[index.row()][2])[1:-1]
         #else:
            #return QtCore.QVariant( self.pieces[index.row()][index.column()] )
      else:
         return QtCore.QVariant(QtCore.QVariant.Invalid)
>>>>>>> 4edc2cbd

   def headerData( self, section, orientation, role ):
      header_names = ['Path', 'Title', 'List of Part Names', 'Offset', 'n', \
                      'Compare These Parts']

      if QtCore.Qt.Horizontal == orientation and QtCore.Qt.DisplayRole == role:
         return header_names[section]
      else:
         return QtCore.QVariant()

   def setData( self, index, value, role ):
      # NB: use this pattern
      # index = self.analysis_pieces.createIndex( 0, 1 )
      # self.analysis_pieces.setData( index, 'ballz', QtCore.Qt.EditRole )
      if QtCore.Qt.EditRole == role:
         self.pieces[index.row()][index.column()] = value
         self.dataChanged.emit( index, index )
         return True
      else:
         return False

   #def insertRows( self, row, count, parent=QtCore.QModelIndex() ):
      ## TODO: ballz
      #self.beginInsertRows( parent, row, row+count )
      #new_files = self.files[:row]
      #for zed in xrange( count ):
         #new_files.append( '' )
      #new_files += self.files[row:]
      #self.files = new_files
      #self.endInsertRows()

   #def removeRows( self, row, count, parent=QtCore.QModelIndex() ):
      ## TODO: ballz
      #self.beginRemoveRows( parent, row, row )
      #self.files = self.files[:row] + self.files[row+count:]
      #self.endRemoveRows()
# End Class List_of_Pieces ------------------------------------------------------



# "Main" Method ----------------------------------------------------------------
def main():
   # Standard stuff
   app = QtGui.QApplication( sys.argv )
   MainWindow = QtGui.QMainWindow()
   vis_ui = Vis_MainWindow()
   vis_ui.setupUi( MainWindow )
   # vis stuff
   vis_ui.analysis_files = List_of_Files( vis_ui.gui_file_list )
   vis_ui.analysis_pieces = List_of_Pieces( vis_ui.gui_pieces_list )
   vis_ui.setup_vis()
   vis_ui.setup_signals()
   vis_ui.tool_choose()
   # Standard stuff
   MainWindow.show()
   sys.exit( app.exec_() )

if __name__ == '__main__':
   main()<|MERGE_RESOLUTION|>--- conflicted
+++ resolved
@@ -681,7 +681,6 @@
       return 6
 
    def data(self, index, role):
-<<<<<<< HEAD
       if index.isValid():
          if QtCore.Qt.DisplayRole == role:
             if 2 == index.column():
@@ -692,18 +691,7 @@
          elif 'raw_list' == role:
             return QtCore.QVariant( self.pieces[index.row()][index.column()] )
          else:
-            return QtCore.QVariant()
-=======
-      if index.isValid() and QtCore.Qt.DisplayRole == role:
-         return self.pieces[index.row()][index.column()]
-         #if 2 == index.column():
-            ## TODO: make this nicer... formatting part names
-            #return str(self.pieces[index.row()][2])[1:-1]
-         #else:
-            #return QtCore.QVariant( self.pieces[index.row()][index.column()] )
-      else:
-         return QtCore.QVariant(QtCore.QVariant.Invalid)
->>>>>>> 4edc2cbd
+            return QtCore.QVariant(QtCore.QVariant.Invalid)
 
    def headerData( self, section, orientation, role ):
       header_names = ['Path', 'Title', 'List of Part Names', 'Offset', 'n', \
