#!/usr/bin/env python
# -*- coding: utf-8 -*-
#--------------------------------------------------------------------------------------------------
# Program Name:              vis
# Program Description:       Measures sequences of vertical intervals.
#
# Filename: run_tests.py
# Purpose: Run automated tests for the VIS Framework.
#
# Copyright (C) 2012, 2013, 2014 Jamie Klassen, Christopher Antila
#
# This program is free software: you can redistribute it and/or modify
# it under the terms of the GNU Affero General Public License as
# published by the Free Software Foundation, either version 3 of the
# License, or (at your option) any later version.
#
# This program is distributed in the hope that it will be useful,
# but WITHOUT ANY WARRANTY; without even the implied warranty of
# MERCHANTABILITY or FITNESS FOR A PARTICULAR PURPOSE.  See the
# GNU Affero General Public License for more details.
#
# You should have received a copy of the GNU Affero General Public License
# along with this program.  If not, see <http://www.gnu.org/licenses/>.
#--------------------------------------------------------------------------------------------------
"""
Run automated tests for the VIS Framework.
"""

VERBOSITY = 0

from unittest import TextTestRunner

from vis.tests import test_indexer
from vis.tests import test_note_rest_indexer
from vis.tests import test_ngram
from vis.tests import test_repeat
from vis.tests import test_aggregator
from vis.tests import test_interval_indexer
from vis.tests import test_frequency_experimenter
from vis.tests import test_offset
from vis.tests import test_lilypond
<<<<<<< HEAD
from vis.tests import test_dissonance
from vis.tests import test_metre
=======
>>>>>>> 920a381f
from vis.tests import test_indexed_piece
from vis.tests import test_aggregated_pieces
from vis.tests import bwv2_integration_tests as bwv2
from vis.tests import test_workflow
from vis.tests import test_workflow_integration
from vis.tests import test_workflow_experiments


THE_TESTS = (# Indexer and Subclasses
<<<<<<< HEAD
             test_indexer.INDEXER_HARDCORE_SUITE,
             test_indexer.INDEXER_1_PART_SUITE,
             test_indexer.INDEXER_MULTI_EVENT_SUITE,
             test_indexer.UNIQUE_OFFSETS_SUITE,
             test_indexer.VERT_ALIGNER_SUITE,
=======
             test_indexer.INDEXER_INIT_SUITE,
             test_indexer.INDEXER_1_PART_SUITE,
             test_indexer.INDEXER_MULTI_EVENT_SUITE,
             test_indexer.UNIQUE_OFFSETS_SUITE,
>>>>>>> 920a381f
             test_note_rest_indexer.NOTE_REST_INDEXER_SUITE,
             test_interval_indexer.INTERVAL_INDEXER_SHORT_SUITE,
             test_interval_indexer.INTERVAL_INDEXER_LONG_SUITE,
             test_interval_indexer.INT_IND_INDEXER_SUITE,
             test_interval_indexer.HORIZ_INT_IND_LONG_SUITE,
             test_repeat.REPEAT_INDEXER_SUITE,
             test_ngram.NGRAM_INDEXER_SUITE,
             test_offset.OFFSET_INDEXER_SINGLE_SUITE,
             test_offset.OFFSET_INDEXER_MULTI_SUITE,
             test_lilypond.ANNOTATION_SUITE,
             test_lilypond.ANNOTATE_NOTE_SUITE,
             test_lilypond.PART_NOTES_SUITE,
             test_lilypond.LILYPOND_SUITE,
<<<<<<< HEAD
             test_dissonance.DISSONANCE_INDEXER_SUITE,
             test_dissonance.SUSPENSION_INDEXER_SUITE,
             test_metre.BEATSTRENGTH_INDEXER_SUITE,
=======
>>>>>>> 920a381f
             # Experimenter and Subclasses
             test_frequency_experimenter.FREQUENCY_FUNC_SUITE,
             test_frequency_experimenter.FREQUENCY_RUN_SUITE,
             test_aggregator.COLUMN_AGGREGATOR_SUITE,
<<<<<<< HEAD
             # IndexedPiece and AggregatedPieces\
=======
             # IndexedPiece and AggregatedPieces
>>>>>>> 920a381f
             test_indexed_piece.INDEXED_PIECE_SUITE_A,
             test_indexed_piece.INDEXED_PIECE_SUITE_B,
             test_indexed_piece.INDEXED_PIECE_PARTS_TITLES,
             test_aggregated_pieces.AGGREGATED_PIECES_SUITE,
             # WorkflowManager
             test_workflow.WORKFLOW_TESTS,
             test_workflow.GET_DATA_FRAME,
             test_workflow.EXPORT,
             test_workflow.EXTRA_PAIRS,
             test_workflow.SETTINGS,
             test_workflow.OUTPUT,
             test_workflow.MAKE_HISTOGRAM,
             test_workflow.MAKE_LILYPOND,
             test_workflow.AUX_METHODS,
             test_workflow_experiments.INTERVAL_NGRAMS,
             test_workflow_experiments.INTERVALS,
             # Integration Tests
             bwv2.ALL_VOICE_INTERVAL_NGRAMS,
             test_workflow_integration.INTERVALS_TESTS,
             test_workflow_integration.NGRAMS_TESTS,
        )


if __name__ == '__main__':
    for each_test in THE_TESTS:
        result = TextTestRunner(verbosity=VERBOSITY, descriptions=False).run(each_test)
        if not result.wasSuccessful():
            raise RuntimeError('Test failure')<|MERGE_RESOLUTION|>--- conflicted
+++ resolved
@@ -39,11 +39,8 @@
 from vis.tests import test_frequency_experimenter
 from vis.tests import test_offset
 from vis.tests import test_lilypond
-<<<<<<< HEAD
 from vis.tests import test_dissonance
 from vis.tests import test_metre
-=======
->>>>>>> 920a381f
 from vis.tests import test_indexed_piece
 from vis.tests import test_aggregated_pieces
 from vis.tests import bwv2_integration_tests as bwv2
@@ -53,18 +50,10 @@
 
 
 THE_TESTS = (# Indexer and Subclasses
-<<<<<<< HEAD
-             test_indexer.INDEXER_HARDCORE_SUITE,
-             test_indexer.INDEXER_1_PART_SUITE,
-             test_indexer.INDEXER_MULTI_EVENT_SUITE,
-             test_indexer.UNIQUE_OFFSETS_SUITE,
-             test_indexer.VERT_ALIGNER_SUITE,
-=======
              test_indexer.INDEXER_INIT_SUITE,
              test_indexer.INDEXER_1_PART_SUITE,
              test_indexer.INDEXER_MULTI_EVENT_SUITE,
              test_indexer.UNIQUE_OFFSETS_SUITE,
->>>>>>> 920a381f
              test_note_rest_indexer.NOTE_REST_INDEXER_SUITE,
              test_interval_indexer.INTERVAL_INDEXER_SHORT_SUITE,
              test_interval_indexer.INTERVAL_INDEXER_LONG_SUITE,
@@ -78,21 +67,14 @@
              test_lilypond.ANNOTATE_NOTE_SUITE,
              test_lilypond.PART_NOTES_SUITE,
              test_lilypond.LILYPOND_SUITE,
-<<<<<<< HEAD
              test_dissonance.DISSONANCE_INDEXER_SUITE,
              test_dissonance.SUSPENSION_INDEXER_SUITE,
              test_metre.BEATSTRENGTH_INDEXER_SUITE,
-=======
->>>>>>> 920a381f
              # Experimenter and Subclasses
              test_frequency_experimenter.FREQUENCY_FUNC_SUITE,
              test_frequency_experimenter.FREQUENCY_RUN_SUITE,
              test_aggregator.COLUMN_AGGREGATOR_SUITE,
-<<<<<<< HEAD
-             # IndexedPiece and AggregatedPieces\
-=======
              # IndexedPiece and AggregatedPieces
->>>>>>> 920a381f
              test_indexed_piece.INDEXED_PIECE_SUITE_A,
              test_indexed_piece.INDEXED_PIECE_SUITE_B,
              test_indexed_piece.INDEXED_PIECE_PARTS_TITLES,
