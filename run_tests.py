#!/usr/bin/env python
# -*- coding: utf-8 -*-
#--------------------------------------------------------------------------------------------------
# Program Name:              vis
# Program Description:       Measures sequences of vertical intervals.
#
# Filename: run_tests.py
# Purpose: Run automated tests for the VIS Framework.
#
# Copyright (C) 2012, 2013, 2014 Jamie Klassen, Christopher Antila
#
# This program is free software: you can redistribute it and/or modify
# it under the terms of the GNU Affero General Public License as
# published by the Free Software Foundation, either version 3 of the
# License, or (at your option) any later version.
#
# This program is distributed in the hope that it will be useful,
# but WITHOUT ANY WARRANTY; without even the implied warranty of
# MERCHANTABILITY or FITNESS FOR A PARTICULAR PURPOSE.  See the
# GNU Affero General Public License for more details.
#
# You should have received a copy of the GNU Affero General Public License
# along with this program.  If not, see <http://www.gnu.org/licenses/>.
#--------------------------------------------------------------------------------------------------
"""
Run automated tests for the VIS Framework.
"""

VERBOSITY = 0

from unittest import TextTestRunner

from vis.tests import test_indexer
from vis.tests import test_note_rest_indexer
from vis.tests import test_ngram
from vis.tests import test_repeat
from vis.tests import test_aggregator
from vis.tests import test_interval_indexer
from vis.tests import test_frequency_experimenter
from vis.tests import test_offset
from vis.tests import test_lilypond
from vis.tests import test_indexed_piece
from vis.tests import test_aggregated_pieces
from vis.tests import bwv2_integration_tests as bwv2
from vis.tests import test_workflow
from vis.tests import test_workflow_integration
from vis.tests import test_workflow_experiments


THE_TESTS = (# Indexer and Subclasses
             test_indexer.INDEXER_HARDCORE_SUITE,
             test_indexer.INDEXER_1_PART_SUITE,
             test_indexer.INDEXER_MULTI_EVENT_SUITE,
             test_indexer.UNIQUE_OFFSETS_SUITE,
             test_indexer.VERT_ALIGNER_SUITE,
             test_note_rest_indexer.NOTE_REST_INDEXER_SUITE,
             test_interval_indexer.INTERVAL_INDEXER_SHORT_SUITE,
             test_interval_indexer.INTERVAL_INDEXER_LONG_SUITE,
             test_interval_indexer.INT_IND_INDEXER_SUITE,
             test_interval_indexer.HORIZ_INT_IND_LONG_SUITE,
             test_repeat.REPEAT_INDEXER_SUITE,
             test_ngram.NGRAM_INDEXER_SUITE,
             test_offset.OFFSET_INDEXER_SINGLE_SUITE,
             test_offset.OFFSET_INDEXER_MULTI_SUITE,
             test_lilypond.ANNOTATION_SUITE,
             test_lilypond.ANNOTATE_NOTE_SUITE,
             test_lilypond.PART_NOTES_SUITE,
             test_lilypond.LILYPOND_SUITE,
             # Experimenter and Subclasses
             test_frequency_experimenter.FREQUENCY_FUNC_SUITE,
             test_frequency_experimenter.FREQUENCY_RUN_SUITE,
             test_aggregator.COLUMN_AGGREGATOR_SUITE,
             # IndexedPiece and AggregatedPieces\
             test_indexed_piece.INDEXED_PIECE_SUITE_A,
             test_indexed_piece.INDEXED_PIECE_SUITE_B,
             test_indexed_piece.INDEXED_PIECE_PARTS_TITLES,
             test_aggregated_pieces.AGGREGATED_PIECES_SUITE,
             # WorkflowManager
             test_workflow.WORKFLOW_TESTS,
             test_workflow.GET_DATA_FRAME,
             test_workflow.EXPORT,
             test_workflow.EXTRA_PAIRS,
             test_workflow.SETTINGS,
             test_workflow.OUTPUT,
             test_workflow.MAKE_HISTOGRAM,
             test_workflow.MAKE_LILYPOND,
             test_workflow.AUX_METHODS,
             test_workflow_experiments.INTERVAL_NGRAMS,
             test_workflow_experiments.INTERVALS,
             # Integration Tests
             bwv2.ALL_VOICE_INTERVAL_NGRAMS,
             test_workflow_integration.INTERVALS_TESTS,
             test_workflow_integration.NGRAMS_TESTS,
        )


<<<<<<< HEAD
test_list = [ \
    # Indexer and Subclasses
    test_indexer.INDEXER_INIT_SUITE,
    test_indexer.MAKE_RETURN_SUITE,
    test_indexer.INDEXER_1_PART_SUITE,
    test_indexer.INDEXER_MULTI_EVENT_SUITE,
    test_indexer.UNIQUE_OFFSETS_SUITE,
    test_note_rest_indexer.NOTE_REST_INDEXER_SUITE,
    test_interval_indexer.INTERVAL_INDEXER_SHORT_SUITE,
    test_interval_indexer.INTERVAL_INDEXER_LONG_SUITE,
    test_interval_indexer.INT_IND_INDEXER_SUITE,
    test_interval_indexer.HORIZ_INT_IND_LONG_SUITE,
    test_repeat.REPEAT_INDEXER_SUITE,
    test_ngram.NGRAM_INDEXER_SUITE,
    test_offset.OFFSET_INDEXER_SINGLE_SUITE,
    test_offset.OFFSET_INDEXER_MULTI_SUITE,
    test_lilypond.ANNOTATION_SUITE,
    test_lilypond.ANNOTATE_NOTE_SUITE,
    test_lilypond.PART_NOTES_SUITE,
    test_lilypond.LILYPOND_SUITE,
    # Experimenter and Subclasses
    test_frequency_experimenter.FREQUENCY_FUNC_SUITE,
    test_frequency_experimenter.FREQUENCY_RUN_SUITE,
    test_aggregator.COLUMN_AGGREGATOR_SUITE,
    # IndexedPiece and AggregatedPieces
    test_indexed_piece.INDEXED_PIECE_SUITE_A,
    test_indexed_piece.INDEXED_PIECE_SUITE_B,
    test_indexed_piece.INDEXED_PIECE_PARTS_TITLES,
    test_aggregated_pieces.AGGREGATED_PIECES_SUITE,
    # WorkflowManager
    test_workflow.WORKFLOW_TESTS,
    test_workflow.GET_DATA_FRAME,
    test_workflow.EXPORT,
    test_workflow.EXTRA_PAIRS,
    test_workflow.SETTINGS,
    test_workflow.OUTPUT,
    test_workflow.AUX_METHODS,
    test_workflow_experiments.INTERVAL_NGRAMS,
    test_workflow_experiments.INTERVALS,
    # Integration Tests
    bwv2.ALL_VOICE_INTERVAL_NGRAMS,
    test_workflow_integration.INTERVALS_TESTS,
    test_workflow_integration.NGRAMS_TESTS,
    ]

# Test runner
for each_test in test_list:
    unittest.TextTestRunner(verbosity=VERBOSITY).run(each_test)
=======
if __name__ == '__main__':
    for each_test in THE_TESTS:
        result = TextTestRunner(verbosity=VERBOSITY, descriptions=False).run(each_test)
        if not result.wasSuccessful():
            raise RuntimeError('Test failure')
>>>>>>> 5b6ab23e
<|MERGE_RESOLUTION|>--- conflicted
+++ resolved
@@ -48,11 +48,10 @@
 
 
 THE_TESTS = (# Indexer and Subclasses
-             test_indexer.INDEXER_HARDCORE_SUITE,
+             test_indexer.INDEXER_INIT_SUITE,
              test_indexer.INDEXER_1_PART_SUITE,
              test_indexer.INDEXER_MULTI_EVENT_SUITE,
              test_indexer.UNIQUE_OFFSETS_SUITE,
-             test_indexer.VERT_ALIGNER_SUITE,
              test_note_rest_indexer.NOTE_REST_INDEXER_SUITE,
              test_interval_indexer.INTERVAL_INDEXER_SHORT_SUITE,
              test_interval_indexer.INTERVAL_INDEXER_LONG_SUITE,
@@ -70,7 +69,7 @@
              test_frequency_experimenter.FREQUENCY_FUNC_SUITE,
              test_frequency_experimenter.FREQUENCY_RUN_SUITE,
              test_aggregator.COLUMN_AGGREGATOR_SUITE,
-             # IndexedPiece and AggregatedPieces\
+             # IndexedPiece and AggregatedPieces
              test_indexed_piece.INDEXED_PIECE_SUITE_A,
              test_indexed_piece.INDEXED_PIECE_SUITE_B,
              test_indexed_piece.INDEXED_PIECE_PARTS_TITLES,
@@ -94,59 +93,8 @@
         )
 
 
-<<<<<<< HEAD
-test_list = [ \
-    # Indexer and Subclasses
-    test_indexer.INDEXER_INIT_SUITE,
-    test_indexer.MAKE_RETURN_SUITE,
-    test_indexer.INDEXER_1_PART_SUITE,
-    test_indexer.INDEXER_MULTI_EVENT_SUITE,
-    test_indexer.UNIQUE_OFFSETS_SUITE,
-    test_note_rest_indexer.NOTE_REST_INDEXER_SUITE,
-    test_interval_indexer.INTERVAL_INDEXER_SHORT_SUITE,
-    test_interval_indexer.INTERVAL_INDEXER_LONG_SUITE,
-    test_interval_indexer.INT_IND_INDEXER_SUITE,
-    test_interval_indexer.HORIZ_INT_IND_LONG_SUITE,
-    test_repeat.REPEAT_INDEXER_SUITE,
-    test_ngram.NGRAM_INDEXER_SUITE,
-    test_offset.OFFSET_INDEXER_SINGLE_SUITE,
-    test_offset.OFFSET_INDEXER_MULTI_SUITE,
-    test_lilypond.ANNOTATION_SUITE,
-    test_lilypond.ANNOTATE_NOTE_SUITE,
-    test_lilypond.PART_NOTES_SUITE,
-    test_lilypond.LILYPOND_SUITE,
-    # Experimenter and Subclasses
-    test_frequency_experimenter.FREQUENCY_FUNC_SUITE,
-    test_frequency_experimenter.FREQUENCY_RUN_SUITE,
-    test_aggregator.COLUMN_AGGREGATOR_SUITE,
-    # IndexedPiece and AggregatedPieces
-    test_indexed_piece.INDEXED_PIECE_SUITE_A,
-    test_indexed_piece.INDEXED_PIECE_SUITE_B,
-    test_indexed_piece.INDEXED_PIECE_PARTS_TITLES,
-    test_aggregated_pieces.AGGREGATED_PIECES_SUITE,
-    # WorkflowManager
-    test_workflow.WORKFLOW_TESTS,
-    test_workflow.GET_DATA_FRAME,
-    test_workflow.EXPORT,
-    test_workflow.EXTRA_PAIRS,
-    test_workflow.SETTINGS,
-    test_workflow.OUTPUT,
-    test_workflow.AUX_METHODS,
-    test_workflow_experiments.INTERVAL_NGRAMS,
-    test_workflow_experiments.INTERVALS,
-    # Integration Tests
-    bwv2.ALL_VOICE_INTERVAL_NGRAMS,
-    test_workflow_integration.INTERVALS_TESTS,
-    test_workflow_integration.NGRAMS_TESTS,
-    ]
-
-# Test runner
-for each_test in test_list:
-    unittest.TextTestRunner(verbosity=VERBOSITY).run(each_test)
-=======
 if __name__ == '__main__':
     for each_test in THE_TESTS:
         result = TextTestRunner(verbosity=VERBOSITY, descriptions=False).run(each_test)
         if not result.wasSuccessful():
-            raise RuntimeError('Test failure')
->>>>>>> 5b6ab23e
+            raise RuntimeError('Test failure')