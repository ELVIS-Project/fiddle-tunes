#! /usr/bin/python
# -*- coding: utf-8 -*-
#-------------------------------------------------------------------------------
# Program Name:             vis
# Program Description:      Measures sequences of vertical intervals.
#
# Filename: main.py
# Purpose: The main view class.
#
# Copyright (C) 2012 Jamie Klassen, Christopher Antila
#
# This program is free software: you can redistribute it and/or modify
# it under the terms of the GNU General Public License as published by
# the Free Software Foundation, either version 3 of the License, or
# (at your option) any later version.
#
# This program is distributed in the hope that it will be useful,
# but WITHOUT ANY WARRANTY; without even the implied warranty of
# MERCHANTABILITY or FITNESS FOR A PARTICULAR PURPOSE.   See the
# GNU General Public License for more details.
#
# You should have received a copy of the GNU General Public License
# along with this program. If not, see <http://www.gnu.org/licenses/>.
#-------------------------------------------------------------------------------
"""
Holds the VisQtMainWindow class, which is the GUI-controlling thing for vis' PyQt4 interface.
"""

# Imports from...
# Python
from itertools import chain
import os
from os import walk
from os.path import splitext, join
# PyQt4
from PyQt4 import QtGui, uic, QtCore
# music21
from music21 import metadata, converter, stream
# vis
from models.analyzing import ListOfPieces
from views.VisOffsetSelector import VisOffsetSelector
from Ui_main_window import Ui_MainWindow


class VisQtMainWindow(QtGui.QMainWindow, QtCore.QObject):
    """
    This class makes the GUI-controlling objects for vis' PyQt4 interface.
    """
    # Signals for connecting to the vis_controller
    show_import = QtCore.pyqtSignal()
    show_analyze = QtCore.pyqtSignal()
    show_working = QtCore.pyqtSignal()
    show_about = QtCore.pyqtSignal()
    show_experiment = QtCore.pyqtSignal()
    update_progress = QtCore.pyqtSignal(str)
    report_error = QtCore.pyqtSignal(str)

    def __init__(self, vis_controller):
        """
        The argument is the instance of VisController controlling this class. It's
        used to send signals.
        """
        super(VisQtMainWindow, self).__init__()  # required for signals
        self.vis_controller = vis_controller
        # self.ui = uic.loadUi(os.path.dirname(os.path.realpath(__file__)) + '/ui/main_window.ui')
        self.ui = Ui_MainWindow()
        self.ui.setupUi(self)
        self._tool_import()
        self.show()
        # Hold a lists of checkboxes, "Edit" buttons, and layouts that represent
        # the parts in a piece for the "assemble" panel
        self.part_checkboxes = None
        self.edit_buttons = None
        self.part_layouts = None
        # Setup GUI-only Signals
        mapper = [
            # Signals interacting with VISController
            (self.show_import, self._tool_import),
            (self.show_analyze, self._tool_analyze),
            (self.show_working, self._tool_working),
            (self.show_about, self._tool_about),
            (self.show_experiment, self._tool_experiment),
            (self.update_progress, self._update_progress_bar),
            (self.report_error, self._error_reporter),
            (self.ui.btn_choose_files.clicked, self._tool_import),
            (self.ui.btn_about.clicked, self._tool_about),
            (self.ui.btn_analyze.clicked, self._tool_analyze),
            (self.ui.btn_experiment.clicked, self._tool_experiment),
            (self.ui.btn_dir_add.clicked, self._add_dir),
            (self.ui.btn_file_add.clicked, self._add_files),
            (self.ui.btn_file_remove.clicked, self._remove_files),
            (self.ui.btn_show_results.clicked, self._prepare_experiment_submission),
            # NB: these are connected to sub-controllers by VisController
            (self.ui.btn_step1.clicked, self._check_for_pieces),
            (self.ui.btn_step2.clicked, self._start_the_analysis),
            # Things that operate the GUI
            (self.ui.chk_all_voice_combos.stateChanged, self._adjust_bs),
            (self.ui.chk_all_voice_combos.clicked, self._all_voice_combos),
            (self.ui.line_piece_title.editingFinished, self._update_piece_title),
            (self.ui.btn_add_check_combo.clicked, self._add_parts_combination),
            (self.ui.line_compare_these_parts.editingFinished, self._add_parts_combo_by_line_edit),
            (self.ui.line_offset_interval.editingFinished, self._update_offset_interval),
<<<<<<< HEAD
            (self.ui.gui_pieces_list.selection_changed, self._update_pieces_selection),
=======
            (self.ui.gui_pieces_list.activated, self._update_pieces_selection),  # DEBUG
>>>>>>> d127f10c
            (self.ui.btn_choose_note.clicked, self._launch_offset_selection),
            (self.ui.rdo_consider_chord_ngrams.clicked, self._update_experiment_from_object),
            (self.ui.rdo_consider_interval_ngrams.clicked, self._update_experiment_from_object),
            (self.ui.rdo_consider_intervals.clicked, self._update_experiment_from_object),
            (self.ui.chk_repeat_identical.stateChanged, self._update_repeat_identical),
            (self.ui.btn_cancel_operation.clicked, self._cancel_operation),
            (self.ui.rdo_spreadsheet.clicked, self._output_format_changed),
            (self.ui.rdo_list.clicked, self._output_format_changed),
            (self.ui.rdo_chart.clicked, self._output_format_changed),
        ]
        for signal, slot in mapper:
            signal.connect(slot)
        #self.ui.gui_pieces_list.selectionModel().selectionChanged.connect(self._update_pieces_selection)  # DEBUG
        # Setup the progress bar
        self.ui.progress_bar.setMinimum(0)
        self.ui.progress_bar.setMaximum(100)
        self.ui.progress_bar.setValue(42)

    # Methods Doing GUI Stuff ---------------------------------------------------
    # Pressing Buttons in the Toolbar -----------------------
    @QtCore.pyqtSlot()
    def _tool_import(self):
        """
        Activate the "import" panel
        """
        self.ui.main_screen.setCurrentWidget(self.ui.page_choose)
        self.ui.btn_about.setEnabled(True)
        self.ui.btn_choose_files.setEnabled(True)
        self.ui.btn_analyze.setEnabled(False)
        self.ui.btn_experiment.setEnabled(False)
        self.ui.btn_step1.setEnabled(True)
        self.ui.btn_step2.setEnabled(False)

    @QtCore.pyqtSlot()
    def _tool_analyze(self):
        """
        Activate the "analyze" panel (corresponding to the Analyzer).
        """
        self.ui.main_screen.setCurrentWidget(self.ui.page_analyze)
        self.ui.btn_choose_files.setEnabled(False)
        self.ui.btn_analyze.setChecked(True)
        self.ui.btn_about.setEnabled(True)
        self.ui.btn_analyze.setEnabled(True)
        self.ui.btn_experiment.setEnabled(False)
        self.ui.btn_step1.setEnabled(False)
        self.ui.btn_step2.setEnabled(True)

    @QtCore.pyqtSlot()
    def _tool_working(self):
        """
        Activate the "working" panel, for when vis is processing.
        """
        self.ui.main_screen.setCurrentWidget(self.ui.page_working)
        # make sure nothing is enabled
        self.ui.btn_about.setEnabled(False)
        self.ui.btn_choose_files.setEnabled(False)
        self.ui.btn_analyze.setEnabled(False)
        self.ui.btn_experiment.setEnabled(False)
        self.ui.btn_step1.setEnabled(False)
        self.ui.btn_step2.setEnabled(False)
        # make sure nothing is checked
        self.ui.btn_about.setChecked(False)
        self.ui.btn_analyze.setChecked(False)
        self.ui.btn_choose_files.setChecked(False)
        self.ui.btn_experiment.setChecked(False)
        # Disable the details-selection until a particular piece is selected
        self.ui.grp_settings_for_piece.setEnabled(False)
        self.ui.grp_settings_for_piece.setVisible(False)

    @QtCore.pyqtSlot()
    def _tool_about(self):
        """
        Activate the "about" panel.
        """
        self.ui.main_screen.setCurrentWidget(self.ui.page_about)
        # leave enabled/disabled as-is, but make sure only "about" is checked
        self.ui.btn_about.setChecked(True)
        self.ui.btn_analyze.setChecked(False)
        self.ui.btn_choose_files.setChecked(False)
        self.ui.btn_experiment.setChecked(False)

    @QtCore.pyqtSlot()
    def _tool_experiment(self):
        """
        Activate the "show" panel, which corresponds to the Experimenter controller.
        """
        self.ui.main_screen.setCurrentWidget(self.ui.page_show)
        self.ui.btn_about.setEnabled(True)
        self.ui.btn_choose_files.setEnabled(False)
        self.ui.btn_analyze.setEnabled(True)
        self.ui.btn_experiment.setEnabled(True)
        self.ui.btn_experiment.setChecked(True)
        self.ui.btn_step1.setEnabled(False)
        self.ui.btn_step2.setEnabled(False)
        # call the thing to update this panel
        self._update_experiment_from_object()
        # call the thing to to what it says it does
        self._output_format_changed()

    # Operations on the Importer panel ----------------------
    @QtCore.pyqtSlot()
    def _check_for_pieces(self):
        """
        Check there is at least one piece set to be imported. If there is, start importing. If not,
        ask the user to choose some pieces.
        """
        # check there are more than 0 pieces for the Importer
        if self.vis_controller.importer.has_files():
            # then go!
            self._tool_working()
            self.vis_controller.run_the_import.emit()
        else:
            # then ask the user to stop being a jerk
            QtGui.QMessageBox.information(None,
            "Please Select Pieces",
            """The list of pieces is empty.

You must choose pieces before we can import them.""",
            QtGui.QMessageBox.StandardButtons(QtGui.QMessageBox.Ok),
            QtGui.QMessageBox.Ok)

    @QtCore.pyqtSlot()
    def _add_files(self):
        """
        Add files to the "importer" panel.
        """
        files = QtGui.QFileDialog.getOpenFileNames(
            None,  # parent
            "Choose Files to Analyze",  # title
            '',  # default directory
            )  # NB: This should be the 'filter' line, which is below, but commented out... it seems
            # that, for some reason, the filter isn't working. For me on Fedora 17, the result is
            # that all file types are "selectable"... but others have reported occasional issues
            # that entirely prevent them from selecting files. So here we are.
            # 'music21 Files (*.nwc *.mid *.midi *.mxl *.krn *.xml *.md)')  # filter
        if files:
            self.vis_controller.import_files_added.emit([str(f) for f in files])

    @QtCore.pyqtSlot()
    def _add_dir(self):
        """
        Add a directory to the "importer" panel.
        """
        d = QtGui.QFileDialog.getExistingDirectory(
            None,  # parent
            "Choose Directory to Analyze",  # title
            '',  # default directory
            QtGui.QFileDialog.ShowDirsOnly)  # options
        d = str(d)
        extensions = ['.nwc.', '.mid', '.midi', '.mxl', '.krn', '.xml', '.md']
        possible_files = chain(*[[join(path, fp) for fp in files if
                        splitext(fp)[1] in extensions]
                        for path, ___, files in walk(d)])
        self.vis_controller.import_files_added.emit(list(possible_files))

    @QtCore.pyqtSlot()
    def _remove_files(self):
        """
        Method which finds which files the user has selected for
        removal and emits a signal containing their names.
        """
        # which indices are currently selected?
        currently_selected = self.ui.gui_file_list.selectedIndexes()

        # send this to the VISController
        self.vis_controller.import_files_removed.emit(currently_selected)

    # Operations on the "Working" Panel ---------------------
    @QtCore.pyqtSlot(str)
    def _update_progress_bar(self, progress):
        """
        Updates the "working" screen in the following ways:
        - If the argument is a two-character string that can be converted into
        an integer, or the string '100', the progress bar is set to that
        percentage completion.
        - If the argument is another string, the text below the progress bar is
        set to that string.
        """
        if not isinstance(progress, (str, QtCore.QString)):
            return None
        else:
            if '100' == progress:
                self.ui.progress_bar.setValue(100)
            elif 3 > len(progress):
                try:
                    new_val = int(progress)
                    self.ui.progress_bar.setValue(new_val)
                except ValueError:
                    self.ui.lbl_currently_processing.setText(progress)
            else:
                self.ui.lbl_currently_processing.setText(progress)

    @QtCore.pyqtSlot()
    def _cancel_operation(self):
        """
        If possible, cancels the currently-running operation (import, analysis, experiment).
        """
        # confirm with the user that they want to cancel whatever's happening
        feedback = QtGui.QMessageBox.question(
            None,
            "Confirm",
            "Are you sure you want to cancel the running operation?",
            QtGui.QMessageBox.StandardButtons(
                QtGui.QMessageBox.No |
                QtGui.QMessageBox.Yes))

        if QtGui.QMessageBox.Yes != feedback:
            return None
        # else... we'll figure out which operation is running, and cancel it
        if self.vis_controller.importer.import_is_running:
            self.vis_controller.importer.cancel_import.emit()
        elif self.vis_controller.analyzer.analysis_is_running:
            self.vis_controller.analyzer.cancel_analysis.emit()
            self.vis_controller.analyzer.analysis_is_running = False
            self.vis_controller.analyzer._list_of_analyses = []
            self.show_analyze.emit()

    # Other Things ------------------------------------------
    @QtCore.pyqtSlot(str)  # for self.report_error
    def _error_reporter(self, description):
        """
        Notify the user that an error has happened. The argument should be a
        description of the error.
        """
        QtGui.QMessageBox.warning(None,
                                'Error in an Internal Component',
                                description,
                                QtGui.QMessageBox.StandardButtons(QtGui.QMessageBox.Ok),
                                QtGui.QMessageBox.Ok)

    #----------------
    # Not a PyQt slot
    def _start_the_analysis(self):
        """
        Start the analysis, but first... check to make sure a user didn't forget to choose the
        "add voice pair" button!
        """

        # check that all the pieces have at least one part combination selected
        for each_piece in self.vis_controller.analyzer._list_of_pieces:
            combos = each_piece[ListOfPieces.parts_combinations]
            combos = str(combos.toPyObject()) if isinstance(combos, QtCore.QVariant) else str(combos)
            if '(no selection)' == combos:
                # we can't analyze, but we *should* tell our user
                QtGui.QMessageBox.information(None,
                    'vis',
                    'You forgot to add part combinations for analysis in at least one piece.',
                    QtGui.QMessageBox.StandardButtons(QtGui.QMessageBox.Ok),
                    QtGui.QMessageBox.Ok)
                return None

        # See if any of the part-name checkboxes are checked... if so, we gotta warn our user!
        part_cbs_are_checked = False
        if self.part_checkboxes is not None:
            for each_box in self.part_checkboxes:
                if each_box.isChecked():
                    part_cbs_are_checked = True
                    break
            # if a checkbox was checked, inform the user they may have made a mistake, and *don't*
            # start the analysis yet
            if part_cbs_are_checked:
                response = QtGui.QMessageBox.question(None,
                    'vis',
                    """At least one part checkbox is selected, but you did not add the part combination to the list of parts to analyze.

Do you want to go back and add the part combination?""",
                    QtGui.QMessageBox.StandardButtons(QtGui.QMessageBox.No | QtGui.QMessageBox.Yes),
                    QtGui.QMessageBox.Yes)
                if response == QtGui.QMessageBox.Yes:
                    return None

        # Actually start the experiment
        self._tool_working()
        self.vis_controller.run_the_analysis.emit()

    #------------------------------------------------------
    # Signal for: self.ui.chk_all_voice_combos.stateChanged
    @QtCore.pyqtSlot()
    def _adjust_bs(self):
        """
        Adjust the 'basso seguente' checkbox's text, depending on whether the
        "all combinations" checkbox is checked.
        """
        pass

    #-------------------------------------------------
    # Signal for: self.ui.chk_all_voice_combos.clicked
    @QtCore.pyqtSlot()
    def _all_voice_combos(self):
        """
        Deal with the situation when a user checks or unchecks the "all voice
        combinations" checkbox.
        """
        # Hold the new value for the part-combination-specification QLineEdit
        part_spec = ''

        # Are we enabling "all" or disabling?
        if self.ui.chk_all_voice_combos.isChecked():
            part_spec = '[all]'
        else:
            part_spec = '(no selection)'

        self._update_parts_selection(part_spec)

    #-----------------------------------------------
    # Signal for: self.ui.chk_basso_seguente.clicked
    @QtCore.pyqtSlot()
    def _chose_bs(self):
        """
        When somebody chooses the "basso seguente" checkbox, if "all" is also
        selected, we should update the QLineEdit
        """
        if self.ui.chk_all_voice_combos.isChecked():
            part_spec = '[all]'

            self._update_parts_selection(part_spec)

    #-----------------------------------------------------
    # Signal for: self.ui.line_piece_title.editingFinished
    @QtCore.pyqtSlot()
    def _update_piece_title(self):
        """
        When users change the piece title on the "assemble" panel.
        """
        # Which piece is/pieces are selected?
        currently_selected = self.ui.gui_pieces_list.selectedIndexes()

        # Find the piece title and update it
        for cell in currently_selected:
            if ListOfPieces.score == cell.column():
                # This is a little tricky, because we'll change the Score object's
                # Metadata object directly...
                # Get the Score
                piece = self.vis_controller.l_o_pieces.data(cell, ListOfPieces.ScoreRole)
                # unpickle the score, if relevant
                was_pickled = False  # so we know whether to re-pickle
                if not isinstance(piece, stream.Score):
                    was_pickled = True
                    piece = converter.thawStr(piece)
                # Make sure there's a Metadata object
                if piece.metadata is None:
                    piece.insert(metadata.Metadata())
                # Update the title, saving it for later
                new_title = str(self.ui.line_piece_title.text())
                piece.metadata.title = new_title
                # re-pickle the score, if needed
                if was_pickled:
                    piece = converter.freezeStr(piece, fmt='pickle')
                # Tell the Analyzer to change its setting!
                # NB: the second argument has to be 2-tuple with the Score object
                # and the string that is the title, as specified in ListOfPieces
                self.vis_controller.analyzer.change_settings.emit(cell, (piece, new_title))

    #------------------------------------------------------
    # Signal for: self.ui.chk_repeat_identical.stateChanged
    @QtCore.pyqtSlot()
    def _update_repeat_identical(self):
        """
        When users change "repeat consecutive identical events" on the "assemble" panel.
        """
        # Which piece is/pieces are selected?
        currently_selected = self.ui.gui_pieces_list.selectedIndexes()

        # what was the QCheckBox changed to?
        changed_to = self.ui.chk_repeat_identical.isChecked()

        # Find the piece title and update it
        for cell in currently_selected:
            if ListOfPieces.repeat_identical == cell.column():
                # Update the piece
                self.vis_controller.analyzer.change_settings.emit(cell, changed_to)

    #------------------------------------------------
    # Signal for: self.ui.btn_add_check_combo.clicked
    @QtCore.pyqtSlot()
    def _add_parts_combination(self):
        """
        When users choose the "Add Combination" button to add the currently
        selected part combination to the list of parts to analyze.
        """
        # TODO: rewrite this to deal with a wide range of part selections

        # If there are no named parts, we can't do this
        if self.part_checkboxes is None:
            return None

        # Hold indices of the selected checkboxes
        selected_checkboxes = [i for i, box in enumerate(self.part_checkboxes)
                                if box.isChecked()]

        # Hold the vis-format specification
        vis_format = None

        # How many checkboxes are selected?
        if 1 == len(selected_checkboxes):
            # If we have one checkbox and bs, okay
            #if self.ui.chk_basso_seguente.isChecked():
            #vis_format = '[' + str(selected_checkboxes[0]) + ',bs]'
            ## Otherwise, complain
            #else:
            QtGui.QMessageBox.warning(None,
                "Unusable Part Selection",
                "Please select two parts at a time.",
                QtGui.QMessageBox.StandardButtons(QtGui.QMessageBox.Ok),
                QtGui.QMessageBox.Ok)
        elif 2 == len(selected_checkboxes):
            # Is "basso seguente" also selected?
            #if self.ui.chk_basso_seguente.isChecked():
            ## That's not good
            #QtGui.QMessageBox.warning(None,
                #"Cannot Add Part",
                #"When you choose \"basso seguente,\" you can only choose one other part.",
                #QtGui.QMessageBox.StandardButtons(\
                    #QtGui.QMessageBox.Ok),
                #QtGui.QMessageBox.Ok)
            #else:
            # We have two parts; choose them.
            vis_format = '[' + str(selected_checkboxes[0]) + ',' + \
                                str(selected_checkboxes[1]) + ']'
        else:
            # Greater or fewer than two parts?
            QtGui.QMessageBox.warning(None,
            "Unusable Part Selection",
            "Please select two parts at a time.",
            QtGui.QMessageBox.StandardButtons(QtGui.QMessageBox.Ok),
            QtGui.QMessageBox.Ok)

        # Now update the lists
        if vis_format is not None:
            # Hold the new part-combinations specification
            new_spec = ''

            # What's the current specification?
            curr_spec = str(self.ui.line_compare_these_parts.text())

            # Is curr_spec the default filler?
            if 'e.g., [[0,3]] or [[0,3],[1,3]]' == curr_spec or \
            '(no selection)' == curr_spec or \
            '' == curr_spec:
                # Then just make a new one
                new_spec = '[' + vis_format + ']'

                # Update the parts selection
                self._update_parts_selection(new_spec)
            # Does curr_spec include "[all]"?
            elif '[all]' == curr_spec:
                # we'll just make a new one, and un-check the "all" QCheckBox
                new_spec = '[' + vis_format + ']'
                self._update_parts_selection(new_spec)
                self.ui.chk_all_voice_combos.setChecked(False)
            # Does curr_spec contain vis_format?
            elif vis_format in curr_spec:
                pass
            # Else we must add this new thing
            else:
                # Otherwise, we should remove the final ']' in the list, and put
                # our new combo on the end
                new_spec = curr_spec[:-1] + ',' + vis_format + ']'

                # Update the parts selection
                self._update_parts_selection(new_spec)

        # Also clear the part-selection checkboxes
        #self.ui.chk_basso_seguente.setChecked(False)
        for box in self.part_checkboxes:
            box.setChecked(False)

    #-------------------------------------------------------------
    # Signal for: self.ui.line_compare_these_parts.editingFinished
    @QtCore.pyqtSlot()
    def _add_parts_combo_by_line_edit(self):
        """
        Blindly put the contents of the part-specification QLineEdit into the
        table, trusting that the user knows what they're doing.
        """
        self._update_parts_selection(str(self.ui.line_compare_these_parts.text()))

    #---------------
    # Not a pyqtSlot
    def _update_parts_selection(self, part_spec):
        """
        Updates line_compare_these_parts and the model data for all selected
        pieces so that the "parts to compare" contains part_spec.
        """

        # update the UI
        self.ui.line_compare_these_parts.setText(part_spec)

        # Update the selected pieces
        # get the list of selected cells... for each one that is the "voices"
        # column(), set it to the thing specified
        selected_cells = self.ui.gui_pieces_list.selectedIndexes()
        for cell in selected_cells:
            if ListOfPieces.parts_combinations == cell.column():
                self.vis_controller.analyzer.change_settings.emit(cell, part_spec)

    #---------------------------------------------------------
    # Signal for: self.ui.line_offset_interval.editingFinished
    def _update_offset_interval(self):
        """
        Take the value of the "offset interval" field, and sets it.

        Assumes, with no good reason, that the value put in the textbox is good.
        """
        new_offset_interval = str(self.ui.line_offset_interval.text())

        # Update the selected pieces
        # get the list of selected cells... for each one that is the "n"
        # column(), set it to the thing specified
        selected_cells = self.ui.gui_pieces_list.selectedIndexes()
        for cell in selected_cells:
            if ListOfPieces.offset_intervals == cell.column():
                self.vis_controller.analyzer.change_settings.emit(cell, new_offset_interval)

    #--------------------------------
    # self.ui.gui_pieces_list.activated???????????????????
    def _update_pieces_selection(self, the_index):
        """
        Update the detail-selection widgets when the user changes the pieces that
        are selected.
        """
        # TODO: finish the other things for this method
        # When the user changes the piece(s) selected in self.gui_pieces_list

        # Which piece is/pieces are selected?
        currently_selected = self.ui.gui_pieces_list.selectedIndexes()

        # NB: we get a list of all the cells selected, and this is definitely done
        # in rows, so because each row has 6 things, if we have 6 cells, it means
        # we have only one row... but more than 6 cells means more than one row
        if len(currently_selected) == 0:
            # (1) Disable all the controls
            self.ui.line_offset_interval.setEnabled(False)
            self.ui.btn_choose_note.setEnabled(False)
            self.ui.line_compare_these_parts.setEnabled(False)
            self.ui.chk_all_voice_combos.setEnabled(False)
            self.ui.btn_add_check_combo.setEnabled(False)
            self.ui.line_piece_title.setEnabled(False)
            self._piece_settings_visibility(False)
            # (2) Remove the part list
            if self.part_checkboxes is not None:
                for part in self.part_checkboxes:
                    self.ui.verticalLayout_22.removeWidget(part)
                    part.close()
                self.part_checkboxes = None
        elif len(currently_selected) > 6:
            # Multiple pieces selected... possible customization
            # (1) Enable all the controls
            self.ui.line_offset_interval.setEnabled(True)
            self.ui.btn_choose_note.setEnabled(True)
            self.ui.line_compare_these_parts.setEnabled(True)
            self.ui.chk_all_voice_combos.setEnabled(True)
            self.ui.btn_add_check_combo.setEnabled(True)
            self.ui.line_piece_title.setEnabled(False)  # not applicable
            self._piece_settings_visibility(True)
            self.ui.grp_settings_for_piece.setTitle('Settings for Selected Pieces')
            # (2) if the pieces have the same part names, display them
            # 2.1: get a list of all the lists-of-part-names
            lists_of_part_names = []
            for cell in currently_selected:
                if ListOfPieces.parts_list == cell.column():
                    lists_of_part_names.append(self.vis_controller.l_o_pieces.data(cell, ListOfPieces.ScoreRole))
            # 2.2: See if each piece has the same number of parts
            number_of_parts = 0
            for parts_list in lists_of_part_names:
                if 0 == number_of_parts:
                    number_of_parts = len(parts_list)
                elif number_of_parts != len(parts_list):
                    number_of_parts = False
                    break
            # 2.3: See if the names in each of the parts is the same
            same_names = True
            for i in xrange(len(lists_of_part_names) - 1):
                if lists_of_part_names[i] != lists_of_part_names[i + 1]:
                    same_names = False
            # 2.4: If all the part names are the same, we'll use them
            if same_names:
                self._update_part_checkboxes(currently_selected)
            # 2.5: If all the pieces have the same number of parts, we can still do it
            elif number_of_parts:
                self._update_part_checkboxes(currently_selected, no_name=True)
            # 2.6: Otherwise, we can't display part checkboxes
            else:
                self.ui.chk_all_voice_combos.setEnabled(True)
                self._update_part_checkboxes('erase')
            # (3) if the pieces have the same offset interval, display it
            first_offset = None
            for cell in currently_selected:
                if ListOfPieces.offset_intervals == cell.column():
                    if first_offset is None:
                        # TODO: whatever
                        first_offset = self.vis_controller.l_o_pieces.\
                        data(cell, QtCore.Qt.DisplayRole).toPyObject()
                    elif first_offset == self.vis_controller.l_o_pieces.\
                    data(cell, QtCore.Qt.DisplayRole).toPyObject():
                        continue
                    else:
                        first_offset = ''
                        break
            self.ui.line_offset_interval.setText(str(first_offset))
            # (4) Update "Compare These Parts"
            first_comp = None
            for cell in currently_selected:
                if ListOfPieces.parts_combinations == cell.column():
                    if first_comp is None:
                        first_comp = self.vis_controller.l_o_pieces.\
                        data(cell, QtCore.Qt.DisplayRole).toPyObject()
                    elif first_comp == self.vis_controller.l_o_pieces.\
                    data(cell, QtCore.Qt.DisplayRole).toPyObject():
                        continue
                    else:
                        first_comp = ''
                        break
            if '' == first_comp:
                # Multiple parts have different specs
                self.ui.line_compare_these_parts.setText('')
                self.ui.chk_all_voice_combos.setChecked(False)
                self._adjust_bs()
            else:
                # Multiple parts have the same spec
                self._update_comparison_parts(currently_selected)
        else:
            # Only one piece... customize for it
            # (1) Enable all the controls
            self.ui.line_offset_interval.setEnabled(True)
            self.ui.btn_choose_note.setEnabled(True)
            self.ui.line_compare_these_parts.setEnabled(True)
            self.ui.chk_all_voice_combos.setEnabled(True)
            self.ui.btn_add_check_combo.setEnabled(True)
            self.ui.line_piece_title.setEnabled(True)
            self._piece_settings_visibility(True)
            self.ui.grp_settings_for_piece.setTitle('Settings for Selected Piece')
            # (2) Populate the part list
            self._update_part_checkboxes(currently_selected)
            # (3) Update "offset interval"
            for cell in currently_selected:
                if ListOfPieces.offset_intervals == cell.column():
                    self.ui.line_offset_interval.setText(str(
                    self.vis_controller.l_o_pieces.data(cell, QtCore.Qt.DisplayRole).toPyObject()))
                    break
            # (4) Update "Compare These Parts"
            self._update_comparison_parts(currently_selected)
            # (5) Update "Pice Title"
            for cell in currently_selected:
                if ListOfPieces.score == cell.column():
                    self.ui.line_piece_title.setText(
                    str(self.vis_controller.l_o_pieces.data(cell,
                        QtCore.Qt.DisplayRole).toPyObject()))
                    break

    #---------------
    # Not a pyqtSlot
    def _update_comparison_parts(self, currently_selected):
        """
        When a different part combination is selected, call this method to update
        the "All Combinations" and "Basso Seguente" checkboxes.

        You should only call this method if all of the selected pieces have the
        same part names (which is true when only one part is selected).

        The argument should be a list of the currently selected cells.
        """

        for cell in currently_selected:
            if ListOfPieces.parts_combinations == cell.column():
                comparison_parts = str(self.vis_controller.l_o_pieces.
                    data(cell, QtCore.Qt.DisplayRole).toPyObject())
                self.ui.line_compare_these_parts.setText(comparison_parts)
                if '[all]' == comparison_parts:
                    self.ui.chk_all_voice_combos.setChecked(True)
                    #self.ui.chk_basso_seguente.setChecked(False)
                    # Update the QCheckBox for "All Combinations" and "Basso Seguente"
                    self._all_voice_combos()
                    self._chose_bs()
                elif '[all,bs]' == comparison_parts:
                    self.ui.chk_all_voice_combos.setChecked(True)
                    #self.ui.chk_basso_seguente.setChecked(True)
                    # Update the QCheckBox for "All Combinations" and "Basso Seguente"
                    self._all_voice_combos()
                    self._chose_bs()
                else:
                    self.ui.chk_all_voice_combos.setChecked(False)
                    #self.ui.chk_basso_seguente.setChecked(False)
                break

        # Adjust the text for "Basso Seguente," if needed
        self._adjust_bs()

    #---------------
    # Not a pyqtSlot
    def _edit_part_name(self, part_index=None):
        """
        Change the name of a part.

        This is called by lambda methods, which are slots that respond to signals emitted by
        buttons on the interface, which when they are displayed correspond each to a part in the
        score.
        """
        # Get the current part name from the checkbox...
        current_name = str(self.part_checkboxes[part_index].text())

        # Get the new name
        new_name = QtGui.QInputDialog.getText(
            None,
            "Part Name!",
            "Choose New Part Name",
            QtGui.QLineEdit.Normal,
            current_name)

        new_name = str(new_name[0])

        # Which piece is/pieces are selected?
        currently_selected = self.ui.gui_pieces_list.selectedIndexes()

        # Find the parts lists and update them
        for cell in currently_selected:
            if ListOfPieces.parts_list == cell.column():
                # We're just going to change the part name in the model, not in the
                # actual Score object itself (which would require re-loading)
                # 1.) Get the parts list
                parts = self.vis_controller.l_o_pieces.data(cell, ListOfPieces.ScoreRole)
                # 2.) Update the part name as requested
                parts[part_index] = new_name
                # 3.) Convert the part names to str objects (from QString)
                parts = [str(name) for name in parts]
                # 4.) Update the data model and QCheckBox objects
                self.vis_controller.l_o_pieces.setData(cell, parts, QtCore.Qt.EditRole)
                self._update_pieces_selection()

    #---------------
    # Not a pyqtSlot
    def _update_part_checkboxes(self, currently_selected, no_name=False):
        """
        Update the part-selection QCheckBox objects to reflect the currently
        selected part(s).

        You should only call this method if all of the selected pieces have the
        same part names (which is true when only one part is selected).

        The argument should be a list of the currently selected cells.

        If the argument is == 'erase' then the method removes all current
        checkboxes and stops.

        The "no_name" keyword argument means we'll use generically numbered parts, rather than
        specific part names. This is useful when, for example, a bunch of pieces are selected, and
        they all have the same number of parts but with different names.
        """

        # (1) Remove previous checkboxes from the layout
        if self.part_layouts is not None:
            for lay in self.part_layouts:
                for part in self.part_checkboxes:
                    lay.removeWidget(part)
                    part.close()
                for button in self.edit_buttons:
                    lay.removeWidget(button)
                    button.close()
                self.ui.verticalLayout_22.removeItem(lay)
                lay.invalidate()

        self.part_layouts = None
        self.part_checkboxes = None
        self.edit_buttons = None

        # (1a) If currently_selected is "erase" then we should only erase the
        # current checkboxes, and we should stop now.
        if 'erase' == currently_selected:
            return

        # (2) Get the list of parts
        list_of_parts = None
        for cell in currently_selected:
            if ListOfPieces.parts_list == cell.column():
                list_of_parts = self.vis_controller.l_o_pieces.data(cell, ListOfPieces.ScoreRole)
                break
        # deal with a possible "no_name" argument
        if no_name:
            how_many_parts = len(list_of_parts)
            list_of_parts = []
            for i in xrange(how_many_parts):
                list_of_parts.append('Part ' + str(i + 1))

        # (3) Put up a checkbox for each part
        self.part_checkboxes = []
        self.edit_buttons = []
        self.part_layouts = []
        for i in xrange(len(list_of_parts)):
            part_name = str(list_of_parts[i])
            # This is the New CheckBox to select this part
            n_c_b = QtGui.QCheckBox(self.ui.widget_part_boxes)
            n_c_b.setObjectName('chk_' + part_name)
            n_c_b.setText(part_name)

            # This is the New BuTtoN to "Edit" this part's name
            n_btn = QtGui.QPushButton(self.ui.widget_part_boxes)
            n_btn.setObjectName('btn_' + part_name)
            n_btn.setText('Edit Part Name')

            def the_thing(ell):
                """
                This method runs when the button is clicked
                """
                return lambda: self._edit_part_name(ell)
            n_btn.clicked.connect(the_thing(i))

            # Add the checkbox and button to the horizontal layout
            lay = QtGui.QHBoxLayout()
            lay.addWidget(n_c_b)
            lay.addWidget(n_btn)

            # Add the layout to the list of part-name checkboxes
            self.edit_buttons.append(n_btn)
            self.part_checkboxes.append(n_c_b)
            self.part_layouts.append(lay)

        # (4) Add all the widgets to the layout
        for part in self.part_layouts:
            self.ui.verticalLayout_22.addLayout(part)

    #-----------------------------------------
    # Slot for self.ui.btn_choose_note.clicked
    def _launch_offset_selection(self):
        """
        Launch the dialogue box to help users visually select offset values.
        """
        # Launch the offset-selection QDialog
        selector = VisOffsetSelector()
        chosen_offset = selector.trigger()

        # Update the QLineEdit
        self.ui.line_offset_interval.setText(str(chosen_offset))

        # Set values in the model
        selected_cells = self.ui.gui_pieces_list.selectedIndexes()
        for cell in selected_cells:
            if ListOfPieces.offset_intervals == cell.column():
                self.vis_controller.l_o_pieces.setData(cell, chosen_offset, QtCore.Qt.EditRole)

        # Just to make sure we get rid of this
        selector = None

    #---------------
    # Not a pyqtSlot
    def _piece_settings_visibility(self, set_to):
        """
        Given True or False, makes visible and enables (or makes invisible and
        disables) everything in the "Settings for Piece" QGroupBox (and the box
        itself), and the opposite for self.lbl_select_piece
        """
        self.ui.grp_settings_for_piece.setVisible(set_to)
        self.ui.grp_settings_for_piece.setEnabled(set_to)
        self.ui.lbl_select_piece.setVisible(not set_to)

    #-------------------------------------------
    # Slot for: self.ui.btn_show_results.clicked
    @QtCore.pyqtSlot()
    def _prepare_experiment_submission(self):
        """
        Make sure the Experimenter has a properly-configured Settings
        instance, then ask it to run the experiment.
        """

        # move to the "working" panel and update it
        self.show_working.emit()
        self.update_progress.emit('0')
        self.update_progress.emit('Initializing experiment.')

        # hold a list of tuples to be signalled as settings
        list_of_settings = []

        def do_experiment():
            """
            Which experiment does the user want to run?
            """
            # NOTE: as we add different Experiment and Display combinations, we have to update this

            if self.ui.rdo_consider_intervals.isChecked():
                if self.ui.rdo_spreadsheet.isChecked():
                    list_of_settings.append(('experiment', 'IntervalsList'))
                    list_of_settings.append(('output format', 'SpreadsheetFile'))
                elif self.ui.rdo_list.isChecked():
                    list_of_settings.append(('experiment', 'IntervalsStatistics'))
                    list_of_settings.append(('output format', 'StatisticsListDisplay'))
                elif self.ui.rdo_chart.isChecked():
                    list_of_settings.append(('experiment', 'IntervalsStatistics'))
                    list_of_settings.append(('output format', 'GraphDisplay'))
            elif self.ui.rdo_consider_chord_ngrams.isChecked():
                list_of_settings.append(('experiment', 'ChordsList'))
                list_of_settings.append(('output format', 'SpreadsheetFile'))
            elif self.ui.rdo_consider_interval_ngrams.isChecked():
                if self.ui.rdo_list.isChecked():
                    list_of_settings.append(('experiment', 'IntervalNGramStatistics'))
                    list_of_settings.append(('output format', 'StatisticsListDisplay'))
                elif self.ui.rdo_chart.isChecked():
                    list_of_settings.append(('experiment', 'IntervalNGramStatistics'))
                    list_of_settings.append(('output format', 'GraphDisplay'))

        def do_threshold():
            """
            Is there a threshold value?
            """
            threshold = str(self.ui.line_threshold.text())
            if '' != threshold:
                list_of_settings.append(('threshold', threshold))

        def do_top_x():
            """
            Is there a "top x" value?
            """
            top_x = str(self.ui.line_top_x.text())
            if '' != top_x:
                list_of_settings.append(('topX', top_x))

        def do_print_quality():
            """
            Print quality?
            """
            if self.ui.rdo_heedQuality.isChecked():
                list_of_settings.append(('quality', True))
            else:
                list_of_settings.append(('quality', False))

        def do_simple_or_compound():
            """
            Simple or compound?
            """
            if self.ui.rdo_simple.isChecked():
                list_of_settings.append(('simple or compound', 'simple'))
            else:
                list_of_settings.append(('simple or compound', 'compound'))

        def do_values_of_n():
            """
            Are there values of 'n' specified?
            """
            # TODO: this has to be done safer... because this is *truly terrible*!
            # get the potential values of 'n'
            raw_of_n = str(self.ui.line_values_of_n.text())

            # Try to parse and format everything
            try:
                raw_of_n = eval(raw_of_n)
            except SyntaxError:
                pass
            else:
                post = []
                for thing in raw_of_n:
                    post.append(int(thing))
                # Put it onnnnnn
                list_of_settings.append(('values of n', post))

        # (1) Figure out the settings
        # TODO: ensure these are chosen dynamically, to correspond to the GUI
        # (1a) Which experiment?
        do_experiment()
        # (1b) Print quality?
        do_print_quality()
        # (1c) Simple or compound?
        do_simple_or_compound()
        # (1d) Is there a "values_of_n" value?
        do_values_of_n()
        # (1e) Threshold
        do_threshold()
        # (1f) Top X
        do_top_x()

        # (2) Set the settings
        for setting in list_of_settings:
            self.vis_controller.experiment_setting.emit(setting)

        # (3) Run the experiment
        self.vis_controller.run_the_experiment.emit()

    #---------------------------------------------
    # Slot for: self.ui.rdo_consider_***.clicked()
    @QtCore.pyqtSlot()
    def _update_experiment_from_object(self):
        """
        When one of the self.ui.rdo_consider_*** radio buttons is selected, this method updates the
        rest of the GUI to reflect the options relevant to that output method.
        """

        all_the_widgets = [self.ui.rdo_spreadsheet,
                            self.ui.rdo_list,
                            self.ui.rdo_chart,
                            self.ui.grp_octaves,
                            self.ui.grp_quality,
                            self.ui.grp_values_of_n]

        def on_offer(enable_these):
            """
            Given a list of the GUI objects in the "experiment" panel that should be "on," this
            method enables them and disables all the others.
            """

            # (1) Disable everything
            for each_widget in all_the_widgets:
                each_widget.setEnabled(False)

            # (2) Enable the valid things
            for each_widget in enable_these:
                each_widget.setEnabled(True)

        # Determine which widgets to enable
        which_to_enable = []

        if self.ui.rdo_consider_intervals.isChecked():
            which_to_enable = [self.ui.rdo_spreadsheet, self.ui.grp_octaves, self.ui.grp_quality,
                            self.ui.rdo_list, self.ui.rdo_chart]
        elif self.ui.rdo_consider_interval_ngrams.isChecked():
            which_to_enable = [self.ui.rdo_list, self.ui.grp_values_of_n, self.ui.grp_octaves,
                            self.ui.grp_quality, self.ui.rdo_chart]
        elif self.ui.rdo_consider_chord_ngrams.isChecked():
            which_to_enable = [self.ui.rdo_spreadsheet, self.ui.grp_values_of_n]

        # Run the on_offer()
        on_offer(which_to_enable)

    def _output_format_changed(self):
        """
        When a user chooses a different output format (in "How to Show Results" on the "show"
        panel), we may have to enable/disable the Top X and Threshold filter.
        """
        if self.ui.rdo_spreadsheet.isChecked():
            self.ui.group_top_x.setEnabled(False)
            self.ui.group_threshold.setEnabled(False)
        elif self.ui.rdo_list.isChecked():
            self.ui.group_top_x.setEnabled(True)
            self.ui.group_threshold.setEnabled(True)
        elif self.ui.rdo_chart.isChecked():
            self.ui.group_top_x.setEnabled(True)
            self.ui.group_threshold.setEnabled(True)<|MERGE_RESOLUTION|>--- conflicted
+++ resolved
@@ -100,11 +100,7 @@
             (self.ui.btn_add_check_combo.clicked, self._add_parts_combination),
             (self.ui.line_compare_these_parts.editingFinished, self._add_parts_combo_by_line_edit),
             (self.ui.line_offset_interval.editingFinished, self._update_offset_interval),
-<<<<<<< HEAD
-            (self.ui.gui_pieces_list.selection_changed, self._update_pieces_selection),
-=======
-            (self.ui.gui_pieces_list.activated, self._update_pieces_selection),  # DEBUG
->>>>>>> d127f10c
+            (self.ui.gui_pieces_list.clicked, self._update_pieces_selection),
             (self.ui.btn_choose_note.clicked, self._launch_offset_selection),
             (self.ui.rdo_consider_chord_ngrams.clicked, self._update_experiment_from_object),
             (self.ui.rdo_consider_interval_ngrams.clicked, self._update_experiment_from_object),
@@ -117,7 +113,6 @@
         ]
         for signal, slot in mapper:
             signal.connect(slot)
-        #self.ui.gui_pieces_list.selectionModel().selectionChanged.connect(self._update_pieces_selection)  # DEBUG
         # Setup the progress bar
         self.ui.progress_bar.setMinimum(0)
         self.ui.progress_bar.setMaximum(100)
@@ -342,41 +337,25 @@
         Start the analysis, but first... check to make sure a user didn't forget to choose the
         "add voice pair" button!
         """
-
-        # check that all the pieces have at least one part combination selected
-        for each_piece in self.vis_controller.analyzer._list_of_pieces:
-            combos = each_piece[ListOfPieces.parts_combinations]
-            combos = str(combos.toPyObject()) if isinstance(combos, QtCore.QVariant) else str(combos)
-            if '(no selection)' == combos:
-                # we can't analyze, but we *should* tell our user
-                QtGui.QMessageBox.information(None,
-                    'vis',
-                    'You forgot to add part combinations for analysis in at least one piece.',
-                    QtGui.QMessageBox.StandardButtons(QtGui.QMessageBox.Ok),
-                    QtGui.QMessageBox.Ok)
-                return None
-
-        # See if any of the part-name checkboxes are checked... if so, we gotta warn our user!
+        # loop through the part checkboxes, see if they're checked
         part_cbs_are_checked = False
-        if self.part_checkboxes is not None:
-            for each_box in self.part_checkboxes:
-                if each_box.isChecked():
-                    part_cbs_are_checked = True
-                    break
-            # if a checkbox was checked, inform the user they may have made a mistake, and *don't*
-            # start the analysis yet
-            if part_cbs_are_checked:
-                response = QtGui.QMessageBox.question(None,
-                    'vis',
-                    """At least one part checkbox is selected, but you did not add the part combination to the list of parts to analyze.
+        for each_box in self.part_checkboxes:
+            if each_box.isChecked():
+                part_cbs_are_checked = True
+                break
+        # if a checkbox was checked, inform the user they may have made a mistake, and *don't*
+        # start the analysis yet
+        if part_cbs_are_checked:
+            response = QtGui.QMessageBox.question(None,
+                'vis',
+                """At least one part checkbox is selected, but you did not add the part combination to the list of parts to analyze.
 
 Do you want to go back and add the part combination?""",
-                    QtGui.QMessageBox.StandardButtons(QtGui.QMessageBox.No | QtGui.QMessageBox.Yes),
-                    QtGui.QMessageBox.Yes)
-                if response == QtGui.QMessageBox.Yes:
-                    return None
-
-        # Actually start the experiment
+                QtGui.QMessageBox.StandardButtons(QtGui.QMessageBox.No | QtGui.QMessageBox.Yes),
+                QtGui.QMessageBox.Yes)
+            if response == QtGui.QMessageBox.Yes:
+                return
+        # this happens if none of the QCheckBoxes are selected, or if the response is "No"
         self._tool_working()
         self.vis_controller.run_the_analysis.emit()
 
@@ -620,8 +599,8 @@
                 self.vis_controller.analyzer.change_settings.emit(cell, new_offset_interval)
 
     #--------------------------------
-    # self.ui.gui_pieces_list.activated???????????????????
-    def _update_pieces_selection(self, the_index):
+    # self.ui.gui_pieces_list.clicked
+    def _update_pieces_selection(self):
         """
         Update the detail-selection widgets when the user changes the pieces that
         are selected.
