<?xml version="1.0" encoding="UTF-8"?>
<ui version="4.0">
 <class>MainWindow</class>
 <widget class="QMainWindow" name="MainWindow">
  <property name="geometry">
   <rect>
    <x>0</x>
    <y>0</y>
    <width>849</width>
    <height>678</height>
   </rect>
  </property>
  <property name="windowTitle">
   <string>vis</string>
  </property>
  <widget class="QWidget" name="centralwidget">
   <layout class="QVBoxLayout" name="verticalLayout">
    <item>
     <widget class="QWidget" name="function_menu" native="true">
      <layout class="QHBoxLayout" name="horizontalLayout">
       <item>
        <widget class="QToolButton" name="btn_choose_files">
         <property name="toolTip">
          <string>Choose Files</string>
         </property>
         <property name="icon">
          <iconset resource="icons.qrc">
           <normaloff>:/icons/icons/choose_files.png</normaloff>:/icons/icons/choose_files.png</iconset>
         </property>
         <property name="iconSize">
          <size>
           <width>64</width>
           <height>64</height>
          </size>
         </property>
         <property name="checkable">
          <bool>true</bool>
         </property>
         <property name="checked">
          <bool>true</bool>
         </property>
         <property name="autoExclusive">
          <bool>true</bool>
         </property>
         <property name="autoRaise">
          <bool>true</bool>
         </property>
        </widget>
       </item>
       <item>
        <widget class="QToolButton" name="btn_step1">
         <property name="enabled">
          <bool>true</bool>
         </property>
         <property name="toolTip">
          <string>Continue to Step 2</string>
         </property>
         <property name="icon">
          <iconset resource="icons.qrc">
           <normaloff>:/icons/icons/right-arrow.png</normaloff>:/icons/icons/right-arrow.png</iconset>
         </property>
         <property name="iconSize">
          <size>
           <width>32</width>
           <height>32</height>
          </size>
         </property>
         <property name="checkable">
          <bool>false</bool>
         </property>
         <property name="autoRaise">
          <bool>true</bool>
         </property>
        </widget>
       </item>
       <item>
        <widget class="QToolButton" name="btn_analyze">
         <property name="enabled">
          <bool>false</bool>
         </property>
         <property name="toolTip">
          <string>Prepare and Assemble for Analysis</string>
         </property>
         <property name="icon">
          <iconset resource="icons.qrc">
           <normaloff>:/icons/icons/analyze.png</normaloff>:/icons/icons/analyze.png</iconset>
         </property>
         <property name="iconSize">
          <size>
           <width>64</width>
           <height>64</height>
          </size>
         </property>
         <property name="checkable">
          <bool>true</bool>
         </property>
         <property name="checked">
          <bool>false</bool>
         </property>
         <property name="autoExclusive">
          <bool>true</bool>
         </property>
         <property name="autoRaise">
          <bool>true</bool>
         </property>
        </widget>
       </item>
       <item>
        <widget class="QToolButton" name="btn_step2">
         <property name="enabled">
          <bool>false</bool>
         </property>
         <property name="toolTip">
          <string>Continue to the Step 3</string>
         </property>
         <property name="icon">
          <iconset resource="icons.qrc">
           <normaloff>:/icons/icons/right-arrow.png</normaloff>:/icons/icons/right-arrow.png</iconset>
         </property>
         <property name="iconSize">
          <size>
           <width>32</width>
           <height>32</height>
          </size>
         </property>
         <property name="checkable">
          <bool>false</bool>
         </property>
         <property name="autoRaise">
          <bool>true</bool>
         </property>
        </widget>
       </item>
       <item>
        <widget class="QToolButton" name="btn_experiment">
         <property name="enabled">
          <bool>false</bool>
         </property>
         <property name="toolTip">
          <string>Show and Save Results</string>
         </property>
         <property name="text">
          <string/>
         </property>
         <property name="icon">
          <iconset resource="icons.qrc">
           <normaloff>:/icons/icons/show_results.png</normaloff>:/icons/icons/show_results.png</iconset>
         </property>
         <property name="iconSize">
          <size>
           <width>64</width>
           <height>64</height>
          </size>
         </property>
         <property name="checkable">
          <bool>true</bool>
         </property>
         <property name="autoExclusive">
          <bool>true</bool>
         </property>
         <property name="autoRaise">
          <bool>true</bool>
         </property>
        </widget>
       </item>
       <item>
        <spacer name="horizontalSpacer">
         <property name="orientation">
          <enum>Qt::Horizontal</enum>
         </property>
         <property name="sizeHint" stdset="0">
          <size>
           <width>40</width>
           <height>20</height>
          </size>
         </property>
        </spacer>
       </item>
       <item>
        <widget class="QToolButton" name="btn_about">
         <property name="toolTip">
          <string>About &quot;vis&quot;</string>
         </property>
         <property name="icon">
          <iconset resource="icons.qrc">
           <normaloff>:/icons/icons/help-about.png</normaloff>:/icons/icons/help-about.png</iconset>
         </property>
         <property name="iconSize">
          <size>
           <width>64</width>
           <height>64</height>
          </size>
         </property>
         <property name="checkable">
          <bool>true</bool>
         </property>
         <property name="autoExclusive">
          <bool>true</bool>
         </property>
         <property name="autoRaise">
          <bool>true</bool>
         </property>
        </widget>
       </item>
      </layout>
     </widget>
    </item>
    <item>
     <widget class="QStackedWidget" name="main_screen">
      <property name="currentIndex">
<<<<<<< HEAD
       <number>1</number>
=======
       <number>4</number>
>>>>>>> 8717794d
      </property>
      <widget class="QWidget" name="page_choose">
       <layout class="QVBoxLayout" name="verticalLayout_2">
        <item>
         <widget class="QGroupBox" name="grp_choose_files">
          <property name="title">
           <string>Choose Files</string>
          </property>
          <layout class="QGridLayout" name="gridLayout_4">
           <item row="0" column="4">
            <widget class="QPushButton" name="btn_file_remove">
             <property name="toolTip">
              <string>Remove Selected Items</string>
             </property>
             <property name="text">
              <string/>
             </property>
             <property name="icon">
              <iconset resource="icons.qrc">
               <normaloff>:/icons/icons/list-remove.png</normaloff>:/icons/icons/list-remove.png</iconset>
             </property>
             <property name="iconSize">
              <size>
               <width>32</width>
               <height>32</height>
              </size>
             </property>
             <property name="flat">
              <bool>true</bool>
             </property>
            </widget>
           </item>
           <item row="1" column="0" colspan="5">
            <widget class="QListView" name="gui_file_list">
             <property name="selectionMode">
              <enum>QAbstractItemView::ExtendedSelection</enum>
             </property>
            </widget>
           </item>
           <item row="2" column="0">
            <widget class="QCheckBox" name="chk_multi_import">
             <property name="layoutDirection">
              <enum>Qt::LeftToRight</enum>
             </property>
             <property name="text">
              <string>Use multiprocessing (import in parallel)</string>
             </property>
            </widget>
           </item>
           <item row="0" column="2">
            <widget class="QPushButton" name="btn_dir_add">
             <property name="toolTip">
              <string>Add Directory</string>
             </property>
             <property name="text">
              <string/>
             </property>
             <property name="icon">
              <iconset resource="icons.qrc">
               <normaloff>:/icons/icons/add-dir.png</normaloff>:/icons/icons/add-dir.png</iconset>
             </property>
             <property name="iconSize">
              <size>
               <width>32</width>
               <height>32</height>
              </size>
             </property>
             <property name="flat">
              <bool>true</bool>
             </property>
            </widget>
           </item>
           <item row="0" column="3">
            <widget class="QPushButton" name="btn_file_add">
             <property name="toolTip">
              <string>Add Files</string>
             </property>
             <property name="text">
              <string/>
             </property>
             <property name="icon">
              <iconset resource="icons.qrc">
               <normaloff>:/icons/icons/add-file.png</normaloff>:/icons/icons/add-file.png</iconset>
             </property>
             <property name="iconSize">
              <size>
               <width>32</width>
               <height>32</height>
              </size>
             </property>
             <property name="flat">
              <bool>true</bool>
             </property>
            </widget>
           </item>
           <item row="0" column="0">
            <widget class="QLabel" name="label_3">
             <property name="text">
              <string>Files to Analyze:</string>
             </property>
            </widget>
           </item>
           <item row="0" column="1">
            <spacer name="horizontalSpacer_2">
             <property name="orientation">
              <enum>Qt::Horizontal</enum>
             </property>
             <property name="sizeHint" stdset="0">
              <size>
               <width>40</width>
               <height>20</height>
              </size>
             </property>
            </spacer>
           </item>
          </layout>
         </widget>
        </item>
       </layout>
      </widget>
      <widget class="QWidget" name="page_analyze">
       <layout class="QVBoxLayout" name="verticalLayout_23">
        <item>
         <widget class="QGroupBox" name="groupBox">
          <property name="title">
           <string>Assemble Results, Statistics, Analyses</string>
          </property>
          <layout class="QGridLayout" name="gridLayout_2">
           <item row="4" column="4">
            <spacer name="verticalSpacer_7">
             <property name="orientation">
              <enum>Qt::Vertical</enum>
             </property>
             <property name="sizeHint" stdset="0">
              <size>
               <width>20</width>
               <height>40</height>
              </size>
             </property>
            </spacer>
           </item>
           <item row="0" column="0">
            <widget class="QPushButton" name="btn_load_statistics">
             <property name="enabled">
              <bool>false</bool>
             </property>
             <property name="text">
              <string>Load Existing Statistics Database</string>
             </property>
            </widget>
           </item>
           <item row="0" column="2">
            <spacer name="horizontalSpacer_6">
             <property name="orientation">
              <enum>Qt::Horizontal</enum>
             </property>
             <property name="sizeHint" stdset="0">
              <size>
               <width>40</width>
               <height>20</height>
              </size>
             </property>
            </spacer>
           </item>
           <item row="3" column="4">
            <widget class="QLabel" name="lbl_select_piece">
             <property name="text">
              <string>Select piece(s) to see possible settings.</string>
             </property>
             <property name="alignment">
              <set>Qt::AlignCenter</set>
             </property>
            </widget>
           </item>
           <item row="2" column="4">
            <spacer name="verticalSpacer_9">
             <property name="orientation">
              <enum>Qt::Vertical</enum>
             </property>
             <property name="sizeHint" stdset="0">
              <size>
               <width>20</width>
               <height>40</height>
              </size>
             </property>
            </spacer>
           </item>
           <item row="2" column="0" rowspan="6" colspan="3">
            <widget class="QTableView" name="gui_pieces_list">
             <property name="selectionBehavior">
              <enum>QAbstractItemView::SelectRows</enum>
             </property>
             <attribute name="horizontalHeaderMinimumSectionSize">
              <number>2</number>
             </attribute>
             <attribute name="verticalHeaderVisible">
              <bool>false</bool>
             </attribute>
            </widget>
           </item>
           <item row="6" column="4" rowspan="2">
            <widget class="QGroupBox" name="grp_settings_for_piece">
             <property name="title">
              <string>Settings for Piece</string>
             </property>
             <layout class="QGridLayout" name="gridLayout_3">
              <item row="3" column="1">
               <spacer name="verticalSpacer_6">
                <property name="orientation">
                 <enum>Qt::Vertical</enum>
                </property>
                <property name="sizeHint" stdset="0">
                 <size>
                  <width>20</width>
                  <height>40</height>
                 </size>
                </property>
               </spacer>
              </item>
              <item row="6" column="1">
               <spacer name="verticalSpacer">
                <property name="orientation">
                 <enum>Qt::Vertical</enum>
                </property>
                <property name="sizeHint" stdset="0">
                 <size>
                  <width>20</width>
                  <height>40</height>
                 </size>
                </property>
               </spacer>
              </item>
              <item row="9" column="1" colspan="2">
               <spacer name="horizontalSpacer_8">
                <property name="orientation">
                 <enum>Qt::Horizontal</enum>
                </property>
                <property name="sizeHint" stdset="0">
                 <size>
                  <width>40</width>
                  <height>20</height>
                 </size>
                </property>
               </spacer>
              </item>
              <item row="9" column="0">
               <widget class="QPushButton" name="btn_add_check_combo">
                <property name="enabled">
                 <bool>false</bool>
                </property>
                <property name="text">
                 <string>Add Combination</string>
                </property>
               </widget>
              </item>
              <item row="0" column="1">
               <widget class="QLineEdit" name="line_offset_interval">
                <property name="enabled">
                 <bool>false</bool>
                </property>
                <property name="inputMask">
                 <string notr="true"/>
                </property>
                <property name="text">
                 <string>0.5</string>
                </property>
                <property name="maxLength">
                 <number>256</number>
                </property>
               </widget>
              </item>
              <item row="0" column="0">
               <widget class="QLabel" name="lbl_offset_interval">
                <property name="text">
                 <string>Offset Interval:</string>
                </property>
               </widget>
              </item>
              <item row="7" column="1" colspan="2">
               <widget class="QLineEdit" name="line_compare_these_parts">
                <property name="enabled">
                 <bool>false</bool>
                </property>
                <property name="inputMask">
                 <string notr="true"/>
                </property>
                <property name="text">
                 <string>e.g., [0,3] or [[0,3],[1,3]]</string>
                </property>
               </widget>
              </item>
              <item row="7" column="0">
               <widget class="QLabel" name="lbl_compare_these_parts">
                <property name="text">
                 <string>Compare These Parts:</string>
                </property>
               </widget>
              </item>
              <item row="0" column="2">
               <widget class="QPushButton" name="btn_choose_note">
                <property name="enabled">
                 <bool>false</bool>
                </property>
                <property name="text">
                 <string>Choose Offset Note</string>
                </property>
               </widget>
              </item>
              <item row="8" column="0" colspan="3">
               <widget class="QWidget" name="widget_2" native="true">
                <layout class="QHBoxLayout" name="horizontalLayout_9">
                 <item>
                  <spacer name="horizontalSpacer_7">
                   <property name="orientation">
                    <enum>Qt::Horizontal</enum>
                   </property>
                   <property name="sizeType">
                    <enum>QSizePolicy::Maximum</enum>
                   </property>
                   <property name="sizeHint" stdset="0">
                    <size>
                     <width>40</width>
                     <height>20</height>
                    </size>
                   </property>
                  </spacer>
                 </item>
                 <item>
                  <widget class="QWidget" name="widget_part_boxes" native="true">
                   <layout class="QVBoxLayout" name="verticalLayout_22">
                    <item>
                     <widget class="QCheckBox" name="chk_all_voice_combos">
                      <property name="enabled">
                       <bool>false</bool>
                      </property>
                      <property name="toolTip">
                       <string>Collect Statistics for all Part Combinations</string>
                      </property>
                      <property name="text">
                       <string>All 2-Part Combinations</string>
                      </property>
                     </widget>
                    </item>
                    <item>
                     <widget class="QCheckBox" name="chk_basso_seguente">
                      <property name="enabled">
                       <bool>false</bool>
                      </property>
                      <property name="toolTip">
                       <string>Generate Basso Seguente Part</string>
                      </property>
                      <property name="text">
                       <string>Basso Seguente</string>
                      </property>
                     </widget>
                    </item>
                   </layout>
                  </widget>
                 </item>
                </layout>
               </widget>
              </item>
              <item row="5" column="1" colspan="2">
               <widget class="QLineEdit" name="line_piece_title"/>
              </item>
              <item row="5" column="0">
               <widget class="QLabel" name="lbl_piece_title">
                <property name="text">
                 <string>Piece Title:</string>
                </property>
               </widget>
              </item>
              <item row="1" column="0" colspan="3">
               <widget class="QCheckBox" name="chk_repeat_identical">
                <property name="text">
                 <string>Repeat consecutive identical events</string>
                </property>
               </widget>
              </item>
             </layout>
            </widget>
           </item>
           <item row="0" column="4">
            <widget class="QWidget" name="widget_6" native="true">
             <layout class="QHBoxLayout" name="horizontalLayout_5">
              <item>
               <widget class="QCheckBox" name="chk_analyze_multi">
                <property name="text">
                 <string>Use multiprocessing (analyze in parallel)</string>
                </property>
               </widget>
              </item>
              <item>
               <widget class="QPushButton" name="btn_analyze_now">
                <property name="text">
                 <string>Analyze Voice Pairs</string>
                </property>
               </widget>
              </item>
             </layout>
            </widget>
           </item>
          </layout>
         </widget>
        </item>
       </layout>
      </widget>
      <widget class="QWidget" name="page_show">
       <layout class="QVBoxLayout" name="verticalLayout_3">
        <item>
         <widget class="QGroupBox" name="groupBox_2">
          <property name="title">
           <string>Conduct an Experiment</string>
          </property>
          <layout class="QGridLayout" name="gridLayout">
           <item row="3" column="0">
            <spacer name="verticalSpacer_3">
             <property name="orientation">
              <enum>Qt::Vertical</enum>
             </property>
             <property name="sizeHint" stdset="0">
              <size>
               <width>20</width>
               <height>40</height>
              </size>
             </property>
            </spacer>
           </item>
           <item row="1" column="0" rowspan="2">
            <widget class="QGroupBox" name="grp_octaves">
             <property name="title">
              <string>Octaves</string>
             </property>
             <layout class="QVBoxLayout" name="verticalLayout_13">
              <item>
               <widget class="QRadioButton" name="rdo_compound">
                <property name="text">
                 <string>Compound Intervals</string>
                </property>
                <property name="checked">
                 <bool>true</bool>
                </property>
               </widget>
              </item>
              <item>
               <widget class="QRadioButton" name="rdo_simple">
                <property name="text">
                 <string>Simple Intervals</string>
                </property>
               </widget>
              </item>
             </layout>
            </widget>
           </item>
           <item row="0" column="1">
            <widget class="QGroupBox" name="groupBox_5">
             <property name="title">
              <string>How to Show Results</string>
             </property>
             <layout class="QVBoxLayout" name="verticalLayout_9">
              <item>
               <widget class="QRadioButton" name="rdo_spreadsheet">
                <property name="text">
                 <string>Spreadsheet</string>
                </property>
                <property name="checked">
                 <bool>true</bool>
                </property>
               </widget>
              </item>
              <item>
               <widget class="QRadioButton" name="rdo_list">
                <property name="enabled">
                 <bool>false</bool>
                </property>
                <property name="text">
                 <string>List</string>
                </property>
               </widget>
              </item>
              <item>
               <widget class="QRadioButton" name="rdo_chart">
                <property name="enabled">
                 <bool>false</bool>
                </property>
                <property name="text">
                 <string>Chart/Graph</string>
                </property>
                <property name="checked">
                 <bool>false</bool>
                </property>
               </widget>
              </item>
              <item>
               <widget class="QRadioButton" name="rdo_score">
                <property name="enabled">
                 <bool>false</bool>
                </property>
                <property name="text">
                 <string>Summary Score</string>
                </property>
               </widget>
              </item>
              <item>
               <widget class="QRadioButton" name="rdo_targeted_score">
                <property name="enabled">
                 <bool>false</bool>
                </property>
                <property name="text">
                 <string>Annotated Score</string>
                </property>
               </widget>
              </item>
             </layout>
            </widget>
           </item>
           <item row="0" column="0">
            <widget class="QGroupBox" name="groupBox_7">
             <property name="title">
              <string>Object to Consider</string>
             </property>
             <layout class="QVBoxLayout" name="verticalLayout_11">
              <item>
               <widget class="QRadioButton" name="rdo_consider_intervals">
                <property name="enabled">
                 <bool>true</bool>
                </property>
                <property name="text">
                 <string>Intervals</string>
                </property>
                <property name="checked">
                 <bool>true</bool>
                </property>
               </widget>
              </item>
              <item>
               <widget class="QRadioButton" name="rdo_consider_interval_ngrams">
                <property name="enabled">
                 <bool>true</bool>
                </property>
                <property name="text">
                 <string>Interval N-grams</string>
                </property>
                <property name="checked">
                 <bool>false</bool>
                </property>
               </widget>
              </item>
              <item>
               <widget class="QRadioButton" name="rdo_consider_chord_ngrams">
                <property name="enabled">
                 <bool>true</bool>
                </property>
                <property name="text">
                 <string>Chord N-grams</string>
                </property>
               </widget>
              </item>
             </layout>
            </widget>
           </item>
           <item row="3" column="1">
            <spacer name="verticalSpacer_10">
             <property name="orientation">
              <enum>Qt::Vertical</enum>
             </property>
             <property name="sizeHint" stdset="0">
              <size>
               <width>20</width>
               <height>40</height>
              </size>
             </property>
            </spacer>
           </item>
           <item row="1" column="1" rowspan="2">
            <widget class="QGroupBox" name="grp_quality">
             <property name="title">
              <string>Interval Quality</string>
             </property>
             <layout class="QVBoxLayout" name="verticalLayout_10">
              <item>
               <widget class="QRadioButton" name="rdo_heedQuality">
                <property name="text">
                 <string>Display</string>
                </property>
               </widget>
              </item>
              <item>
               <widget class="QRadioButton" name="rdo_noHeedQuality">
                <property name="text">
                 <string>Ignore</string>
                </property>
                <property name="checked">
                 <bool>true</bool>
                </property>
               </widget>
              </item>
             </layout>
            </widget>
           </item>
           <item row="0" column="2">
            <widget class="QGroupBox" name="grp_values_of_n">
             <property name="title">
              <string>Values of N</string>
             </property>
             <layout class="QVBoxLayout" name="verticalLayout_4">
              <item>
               <widget class="QLabel" name="label">
                <property name="text">
                 <string>&lt;html&gt;&lt;head/&gt;&lt;body&gt;&lt;p&gt;Please input values as a well-formatted&lt;/p&gt;&lt;p&gt;list of python &amp;quot;int&amp;quot; objects.&lt;/p&gt;&lt;/body&gt;&lt;/html&gt;</string>
                </property>
               </widget>
              </item>
              <item>
               <widget class="QLineEdit" name="line_values_of_n"/>
              </item>
             </layout>
            </widget>
           </item>
           <item row="3" column="2">
            <spacer name="verticalSpacer_11">
             <property name="orientation">
              <enum>Qt::Vertical</enum>
             </property>
             <property name="sizeHint" stdset="0">
              <size>
               <width>20</width>
               <height>40</height>
              </size>
             </property>
            </spacer>
           </item>
           <item row="3" column="3">
            <widget class="QPushButton" name="btn_show_results">
             <property name="text">
              <string>Process and &amp;Show</string>
             </property>
             <property name="icon">
              <iconset resource="icons.qrc">
               <normaloff>:/icons/icons/show_checkmark.png</normaloff>:/icons/icons/show_checkmark.png</iconset>
             </property>
             <property name="iconSize">
              <size>
               <width>64</width>
               <height>64</height>
              </size>
             </property>
            </widget>
           </item>
          </layout>
         </widget>
        </item>
       </layout>
      </widget>
      <widget class="QWidget" name="page_working">
       <layout class="QVBoxLayout" name="verticalLayout_21">
        <item>
         <spacer name="verticalSpacer_5">
          <property name="orientation">
           <enum>Qt::Vertical</enum>
          </property>
          <property name="sizeHint" stdset="0">
           <size>
            <width>20</width>
            <height>40</height>
           </size>
          </property>
         </spacer>
        </item>
        <item>
         <layout class="QHBoxLayout" name="horizontalLayout_8">
          <item>
           <spacer name="horizontalSpacer_3">
            <property name="orientation">
             <enum>Qt::Horizontal</enum>
            </property>
            <property name="sizeHint" stdset="0">
             <size>
              <width>40</width>
              <height>20</height>
             </size>
            </property>
           </spacer>
          </item>
          <item>
           <widget class="QPushButton" name="btn_wait_clock">
            <property name="enabled">
             <bool>true</bool>
            </property>
            <property name="toolTip">
             <string>Hi, mom!</string>
            </property>
            <property name="text">
             <string/>
            </property>
            <property name="icon">
             <iconset resource="icons.qrc">
              <normaloff>:/icons/icons/working.png</normaloff>:/icons/icons/working.png</iconset>
            </property>
            <property name="iconSize">
             <size>
              <width>64</width>
              <height>64</height>
             </size>
            </property>
            <property name="checkable">
             <bool>false</bool>
            </property>
            <property name="checked">
             <bool>false</bool>
            </property>
            <property name="flat">
             <bool>true</bool>
            </property>
           </widget>
          </item>
          <item>
           <spacer name="horizontalSpacer_5">
            <property name="orientation">
             <enum>Qt::Horizontal</enum>
            </property>
            <property name="sizeHint" stdset="0">
             <size>
              <width>40</width>
              <height>20</height>
             </size>
            </property>
           </spacer>
          </item>
         </layout>
        </item>
        <item>
         <widget class="QLabel" name="lbl_status_text">
          <property name="text">
           <string>Please wait...</string>
          </property>
          <property name="alignment">
           <set>Qt::AlignHCenter|Qt::AlignTop</set>
          </property>
         </widget>
        </item>
        <item>
         <widget class="QProgressBar" name="progress_bar">
          <property name="value">
           <number>0</number>
          </property>
         </widget>
        </item>
        <item>
         <widget class="QLabel" name="lbl_currently_processing">
          <property name="text">
           <string>(processing)</string>
          </property>
          <property name="alignment">
           <set>Qt::AlignHCenter|Qt::AlignTop</set>
          </property>
         </widget>
        </item>
        <item>
         <spacer name="verticalSpacer_4">
          <property name="orientation">
           <enum>Qt::Vertical</enum>
          </property>
          <property name="sizeHint" stdset="0">
           <size>
            <width>20</width>
            <height>40</height>
           </size>
          </property>
         </spacer>
        </item>
       </layout>
      </widget>
      <widget class="QWidget" name="page_about">
       <layout class="QVBoxLayout" name="verticalLayout_5">
        <item>
         <widget class="QGroupBox" name="groupBox_4">
          <property name="title">
           <string>Information about vis</string>
          </property>
          <layout class="QVBoxLayout" name="verticalLayout_6">
           <item>
            <widget class="QLabel" name="label_copyright">
             <property name="text">
              <string>&lt;html&gt;&lt;head/&gt;&lt;body&gt;&lt;p&gt;&lt;span style=&quot; text-decoration: underline;&quot;&gt;vis X&lt;/span&gt;&lt;/p&gt;&lt;p&gt;Copyright (c) 2012, 2013 Christopher Antila, Jamie Klassen, Alexander Morgan&lt;/p&gt;&lt;p&gt;This program is free software: you can redistribute it and/or modify&lt;br/&gt;it under the terms of the GNU General Public License as published by&lt;br/&gt;the Free Software Foundation, either version 3 of the License, or&lt;br/&gt;(at your option) any later version.&lt;/p&gt;&lt;p&gt;This program is distributed in the hope that it will be useful,&lt;br/&gt;but WITHOUT ANY WARRANTY; without even the implied warranty of&lt;br/&gt;MERCHANTABILITY or FITNESS FOR A PARTICULAR PURPOSE. See the&lt;br/&gt;GNU General Public License for more details.&lt;/p&gt;&lt;p&gt;You should have received a copy of the GNU General Public License&lt;br/&gt;along with this program. If not, see &amp;lt;http://www.gnu.org/licenses/&amp;gt;.&lt;/p&gt;&lt;/body&gt;&lt;/html&gt;</string>
             </property>
            </widget>
           </item>
           <item>
            <widget class="Line" name="line">
             <property name="orientation">
              <enum>Qt::Horizontal</enum>
             </property>
            </widget>
           </item>
           <item>
            <widget class="QLabel" name="label_about">
             <property name="text">
              <string>&lt;html&gt;&lt;head/&gt;&lt;body&gt;&lt;p&gt;vis was written as part of McGill University's contribution to the ELVIS project.&lt;br/&gt;For more information about ELVIS, please refer to our &lt;a href=&quot;http://elvis.music.mcgill.ca/&quot;&gt;&lt;span style=&quot; text-decoration: underline; color:#0057ae;&quot;&gt;web site&lt;/span&gt;&lt;/a&gt;.&lt;/p&gt;&lt;p&gt;Funding for ELVIS was provided by the following organizations:&lt;br/&gt;- SSHRC (Social Sciences and Humanities Research Council) of Canada&lt;br/&gt;- NEH (National Endowment for the Humanities) of the United States of America&lt;br/&gt;- The Digging into Data Challenge&lt;/p&gt;&lt;p&gt;vis is written in the Python programming language, and relies on the following&lt;br/&gt;software, all released under free licences:&lt;br/&gt;- &lt;a href=&quot;http://mit.edu/music21/&quot;&gt;&lt;span style=&quot; text-decoration: underline; color:#0057ae;&quot;&gt;music21&lt;br/&gt;&lt;/span&gt;&lt;/a&gt;- &lt;a href=&quot;http://www.riverbankcomputing.co.uk/software/pyqt/download&quot;&gt;&lt;span style=&quot; text-decoration: underline; color:#0057ae;&quot;&gt;PyQt4&lt;/span&gt;&lt;/a&gt;&lt;br/&gt;- &lt;a href=&quot;http://www.oxygen-icons.org/&quot;&gt;&lt;span style=&quot; text-decoration: underline; color:#0057ae;&quot;&gt;Oxygen Icons&lt;/span&gt;&lt;/a&gt;&lt;/p&gt;&lt;/body&gt;&lt;/html&gt;</string>
             </property>
            </widget>
           </item>
          </layout>
         </widget>
        </item>
       </layout>
      </widget>
     </widget>
    </item>
   </layout>
  </widget>
  <widget class="QStatusBar" name="statusbar"/>
 </widget>
 <resources>
  <include location="icons.qrc"/>
 </resources>
 <connections/>
</ui><|MERGE_RESOLUTION|>--- conflicted
+++ resolved
@@ -208,11 +208,7 @@
     <item>
      <widget class="QStackedWidget" name="main_screen">
       <property name="currentIndex">
-<<<<<<< HEAD
-       <number>1</number>
-=======
        <number>4</number>
->>>>>>> 8717794d
       </property>
       <widget class="QWidget" name="page_choose">
        <layout class="QVBoxLayout" name="verticalLayout_2">
@@ -341,86 +337,30 @@
            <string>Assemble Results, Statistics, Analyses</string>
           </property>
           <layout class="QGridLayout" name="gridLayout_2">
-           <item row="4" column="4">
-            <spacer name="verticalSpacer_7">
+           <item row="0" column="4">
+            <spacer name="verticalSpacer_8">
              <property name="orientation">
               <enum>Qt::Vertical</enum>
              </property>
+             <property name="sizeType">
+              <enum>QSizePolicy::Maximum</enum>
+             </property>
              <property name="sizeHint" stdset="0">
               <size>
                <width>20</width>
-               <height>40</height>
+               <height>5</height>
               </size>
              </property>
             </spacer>
            </item>
-           <item row="0" column="0">
-            <widget class="QPushButton" name="btn_load_statistics">
-             <property name="enabled">
-              <bool>false</bool>
-             </property>
-             <property name="text">
-              <string>Load Existing Statistics Database</string>
-             </property>
-            </widget>
-           </item>
-           <item row="0" column="2">
-            <spacer name="horizontalSpacer_6">
-             <property name="orientation">
-              <enum>Qt::Horizontal</enum>
-             </property>
-             <property name="sizeHint" stdset="0">
-              <size>
-               <width>40</width>
-               <height>20</height>
-              </size>
-             </property>
-            </spacer>
-           </item>
-           <item row="3" column="4">
-            <widget class="QLabel" name="lbl_select_piece">
-             <property name="text">
-              <string>Select piece(s) to see possible settings.</string>
-             </property>
-             <property name="alignment">
-              <set>Qt::AlignCenter</set>
-             </property>
-            </widget>
-           </item>
-           <item row="2" column="4">
-            <spacer name="verticalSpacer_9">
-             <property name="orientation">
-              <enum>Qt::Vertical</enum>
-             </property>
-             <property name="sizeHint" stdset="0">
-              <size>
-               <width>20</width>
-               <height>40</height>
-              </size>
-             </property>
-            </spacer>
-           </item>
-           <item row="2" column="0" rowspan="6" colspan="3">
-            <widget class="QTableView" name="gui_pieces_list">
-             <property name="selectionBehavior">
-              <enum>QAbstractItemView::SelectRows</enum>
-             </property>
-             <attribute name="horizontalHeaderMinimumSectionSize">
-              <number>2</number>
-             </attribute>
-             <attribute name="verticalHeaderVisible">
-              <bool>false</bool>
-             </attribute>
-            </widget>
-           </item>
-           <item row="6" column="4" rowspan="2">
+           <item row="5" column="4" rowspan="2">
             <widget class="QGroupBox" name="grp_settings_for_piece">
              <property name="title">
               <string>Settings for Piece</string>
              </property>
              <layout class="QGridLayout" name="gridLayout_3">
-              <item row="3" column="1">
-               <spacer name="verticalSpacer_6">
+              <item row="6" column="1">
+               <spacer name="verticalSpacer">
                 <property name="orientation">
                  <enum>Qt::Vertical</enum>
                 </property>
@@ -432,8 +372,54 @@
                 </property>
                </spacer>
               </item>
-              <item row="6" column="1">
-               <spacer name="verticalSpacer">
+              <item row="9" column="1" colspan="2">
+               <spacer name="horizontalSpacer_8">
+                <property name="orientation">
+                 <enum>Qt::Horizontal</enum>
+                </property>
+                <property name="sizeHint" stdset="0">
+                 <size>
+                  <width>40</width>
+                  <height>20</height>
+                 </size>
+                </property>
+               </spacer>
+              </item>
+              <item row="9" column="0">
+               <widget class="QPushButton" name="btn_add_check_combo">
+                <property name="enabled">
+                 <bool>false</bool>
+                </property>
+                <property name="text">
+                 <string>Add Combination</string>
+                </property>
+               </widget>
+              </item>
+              <item row="0" column="1">
+               <widget class="QLineEdit" name="line_offset_interval">
+                <property name="enabled">
+                 <bool>false</bool>
+                </property>
+                <property name="inputMask">
+                 <string notr="true"/>
+                </property>
+                <property name="text">
+                 <string>0.5</string>
+                </property>
+                <property name="maxLength">
+                 <number>256</number>
+                </property>
+               </widget>
+              </item>
+              <item row="0" column="0">
+               <widget class="QLabel" name="lbl_offset_interval">
+                <property name="text">
+                 <string>Offset Interval:</string>
+                </property>
+               </widget>
+              </item>
+              <item row="10" column="1">
+               <spacer name="verticalSpacer_2">
                 <property name="orientation">
                  <enum>Qt::Vertical</enum>
                 </property>
@@ -445,52 +431,6 @@
                 </property>
                </spacer>
               </item>
-              <item row="9" column="1" colspan="2">
-               <spacer name="horizontalSpacer_8">
-                <property name="orientation">
-                 <enum>Qt::Horizontal</enum>
-                </property>
-                <property name="sizeHint" stdset="0">
-                 <size>
-                  <width>40</width>
-                  <height>20</height>
-                 </size>
-                </property>
-               </spacer>
-              </item>
-              <item row="9" column="0">
-               <widget class="QPushButton" name="btn_add_check_combo">
-                <property name="enabled">
-                 <bool>false</bool>
-                </property>
-                <property name="text">
-                 <string>Add Combination</string>
-                </property>
-               </widget>
-              </item>
-              <item row="0" column="1">
-               <widget class="QLineEdit" name="line_offset_interval">
-                <property name="enabled">
-                 <bool>false</bool>
-                </property>
-                <property name="inputMask">
-                 <string notr="true"/>
-                </property>
-                <property name="text">
-                 <string>0.5</string>
-                </property>
-                <property name="maxLength">
-                 <number>256</number>
-                </property>
-               </widget>
-              </item>
-              <item row="0" column="0">
-               <widget class="QLabel" name="lbl_offset_interval">
-                <property name="text">
-                 <string>Offset Interval:</string>
-                </property>
-               </widget>
-              </item>
               <item row="7" column="1" colspan="2">
                <widget class="QLineEdit" name="line_compare_these_parts">
                 <property name="enabled">
@@ -520,6 +460,19 @@
                  <string>Choose Offset Note</string>
                 </property>
                </widget>
+              </item>
+              <item row="3" column="1">
+               <spacer name="verticalSpacer_6">
+                <property name="orientation">
+                 <enum>Qt::Vertical</enum>
+                </property>
+                <property name="sizeHint" stdset="0">
+                 <size>
+                  <width>20</width>
+                  <height>40</height>
+                 </size>
+                </property>
+               </spacer>
               </item>
               <item row="8" column="0" colspan="3">
                <widget class="QWidget" name="widget_2" native="true">
@@ -595,24 +548,76 @@
              </layout>
             </widget>
            </item>
-           <item row="0" column="4">
-            <widget class="QWidget" name="widget_6" native="true">
-             <layout class="QHBoxLayout" name="horizontalLayout_5">
-              <item>
-               <widget class="QCheckBox" name="chk_analyze_multi">
-                <property name="text">
-                 <string>Use multiprocessing (analyze in parallel)</string>
-                </property>
-               </widget>
-              </item>
-              <item>
-               <widget class="QPushButton" name="btn_analyze_now">
-                <property name="text">
-                 <string>Analyze Voice Pairs</string>
-                </property>
-               </widget>
-              </item>
-             </layout>
+           <item row="3" column="4">
+            <spacer name="verticalSpacer_7">
+             <property name="orientation">
+              <enum>Qt::Vertical</enum>
+             </property>
+             <property name="sizeHint" stdset="0">
+              <size>
+               <width>20</width>
+               <height>40</height>
+              </size>
+             </property>
+            </spacer>
+           </item>
+           <item row="2" column="4">
+            <widget class="QLabel" name="lbl_select_piece">
+             <property name="text">
+              <string>Select piece(s) to see possible settings.</string>
+             </property>
+             <property name="alignment">
+              <set>Qt::AlignCenter</set>
+             </property>
+            </widget>
+           </item>
+           <item row="0" column="2">
+            <spacer name="horizontalSpacer_6">
+             <property name="orientation">
+              <enum>Qt::Horizontal</enum>
+             </property>
+             <property name="sizeHint" stdset="0">
+              <size>
+               <width>40</width>
+               <height>20</height>
+              </size>
+             </property>
+            </spacer>
+           </item>
+           <item row="0" column="0">
+            <widget class="QPushButton" name="btn_load_statistics">
+             <property name="enabled">
+              <bool>false</bool>
+             </property>
+             <property name="text">
+              <string>Load Existing Statistics Database</string>
+             </property>
+            </widget>
+           </item>
+           <item row="1" column="4">
+            <spacer name="verticalSpacer_9">
+             <property name="orientation">
+              <enum>Qt::Vertical</enum>
+             </property>
+             <property name="sizeHint" stdset="0">
+              <size>
+               <width>20</width>
+               <height>40</height>
+              </size>
+             </property>
+            </spacer>
+           </item>
+           <item row="1" column="0" rowspan="6" colspan="3">
+            <widget class="QTableView" name="gui_pieces_list">
+             <property name="selectionBehavior">
+              <enum>QAbstractItemView::SelectRows</enum>
+             </property>
+             <attribute name="horizontalHeaderMinimumSectionSize">
+              <number>2</number>
+             </attribute>
+             <attribute name="verticalHeaderVisible">
+              <bool>false</bool>
+             </attribute>
             </widget>
            </item>
           </layout>
