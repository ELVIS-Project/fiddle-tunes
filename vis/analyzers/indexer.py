#!/usr/bin/env python
# -*- coding: utf-8 -*-
#--------------------------------------------------------------------------------------------------
# Program Name:           vis
# Program Description:    Helps analyze music with computers.
#
# Filename:               controllers/indexer.py
# Purpose:                Help with indexing data from musical scores.
#
# Copyright (C) 2013, 2014 Christopher Antila and Jamie Klassen
#
# This program is free software: you can redistribute it and/or modify
# it under the terms of the GNU Affero General Public License as
# published by the Free Software Foundation, either version 3 of the
# License, or (at your option) any later version.
#
# This program is distributed in the hope that it will be useful,
# but WITHOUT ANY WARRANTY; without even the implied warranty of
# MERCHANTABILITY or FITNESS FOR A PARTICULAR PURPOSE.  See the
# GNU Affero General Public License for more details.
#
# You should have received a copy of the GNU Affero General Public License
# along with this program.  If not, see <http://www.gnu.org/licenses/>.
#--------------------------------------------------------------------------------------------------
"""
.. codeauthor:: Christopher Antila <christopher@antila.ca>
.. codeauthor:: Jamie Klassen <michigan.j.frog@gmail.com>

The controllers that deal with indexing data from music21 Score objects.
"""

import pandas
from music21 import stream, converter


def mpi_unique_offsets(streams):
    """
    For a set of :class:`Stream` objects, find the offsets at which events begin. Used by
    :meth:`stream_indexer`.

<<<<<<< HEAD
    :param streams: A list of Stream objects in which to find the offsets at which events begin.
    :type streams: list of :class:`music21.stream.Stream`
=======
    :param streams: A list of Streams in which to find the offsets at which events begin.
    :type streams: list of music21.stream.Stream
>>>>>>> 24270639

    :returns: A list of floating-point numbers representing offsets at which a new event begins in
        any of the :class:`Stream` objects. Offsets are sorted from lowest to highest (start to end).
    :rtype: list of float
    """
    offsets = ({e.offset for e in part.elements} for part in streams)
    return sorted(set.union(*offsets))  # pylint: disable=W0142


def stream_indexer(pipe_index, parts, indexer_func, types=None):
    """
    Perform the indexation of a :class:`Part` or :class:`Part` combination. This is a module-level
    function designed to ease implementation of multiprocessing.

    If your :class:`Indexer` subclass has settings, use the :func:`indexer_func` to adjust for them.

    If an offset has multiple events of the correct type, only the "first" discovered results will
    be included in the output. This may produce misleading results when, for example, a double-stop
<<<<<<< HEAD
    was imported as two :class:`Note` objects in the same :class:`Part`, rather than as a
    :class:`Chord`.

    :param object pipe_index: An identifier value for use by the caller. This is returned unchanged,
        so a caller may use the ``pipe_index`` as a tag with which to keep track of jobs.
    :param parts: A list of at least one :class:`Stream` object. Every new event or change of
        simlutaneity will appear in the outputted index. Therefore, the new index will contain at
        least as many events as the inputted :class:`Part` with the most events.
    :type parts: list of :class:`music21.stream.Stream`
    :param function indexer_func: This function transforms found events into a unicode object.
    :param types: Only objects of a type in this list will be passed to the
        :func:`~vis.analyzers.indexers.template.indexer_func` for inclusion in the resulting index.
    :type types: list of type

    :returns: The ``pipe_index`` argument and the new index. The new index is a :class:`pandas.Series`
        where every element is a unicode string. The :class:`~pandas.core.index.Index` of the
        :class:`Series` corresponds to the ``quarterLength`` offset of the event in the inputted
        :class:`Stream`.
    :rtype: 2-tuple of object and :class:`pandas.Series`
=======
    was imported as two Note objects in the same Part, rather than as a Chord.

    :param pipe_index: An identifier value for use by the caller.
    :type pipe_index: any
    :param parts: A list of at least one Stream object. Every new event, or change of simlutaneity,
        will appear in the outputted index. Therefore, the new index will contain at least as many
        events as the inputted Part or Series with the most events.
    :type parts: list of music21.stream.Stream
    :param indexer_func: This function transforms found events into a unicode object.
    :type indexer_func: function
    :param types: Only objects of a type in this list will be passed to the indexer_func for
        inclusion in the resulting index.
    :type types: list of types

    :returns: The "pipe_index" argument and the new index. The new index is a pandas.Series where
        every element is a unicode object. The Series' index corresponds to the quarterLength
        offset of the event in the input Stream.
    :rtype: 2-tuple of any and pandas.Series
>>>>>>> 24270639
    """
    # NB: It's hard to tell, but this function is based on music21.stream.Stream.chordify()
    # NB2: This must not be a single-line if/else statement, or the getter() call will fail.
    if types is None:
        getter = lambda thing: thing
    else:
        getter = lambda thing: thing.getElementsByClass(types)

    # Convert "frozen" Streams, if needed; flatten the streams and filter classes
    if isinstance(parts[0], basestring):
        all_parts = [getter(converter.thaw(each).flat) for each in parts]
    else:
        all_parts = [getter(part.flat) for part in parts]

    # collect all unique offsets
    unique_offsets = mpi_unique_offsets(all_parts)

    # in cases where there will be more than one event at an offset, we need this
    offsets_for_series = []

    # Convert to requested index format
    new_series_data = []
    for off in unique_offsets:
        # inspired by vis.controllers.analyzer._event_finder() in vis9c
        current_events = []
        for part in all_parts:  # find the events happening at this offset in all parts
            current_events.append(list(part.getElementsByOffset(off, mustBeginInSpan=False)))

        # Arrange groups of things to index
        current_events = [[event[0] for event in current_events]]

        # Index previously-arranged groups
        for each_simul in current_events:
            new_series_data.append(indexer_func(each_simul))
            offsets_for_series.append(off)

    return pipe_index, pandas.Series(new_series_data, index=offsets_for_series)


def series_indexer(pipe_index, parts, indexer_func):
    """
    Perform the indexation of a part or part combination. This is a module-level function designed
<<<<<<< HEAD
    to ease implementation of multiprocessing.

    If your :class:`Indexer` has settings, use the :func:`indexer_func` to adjust for them.

    :param pipe_index: An identifier value for use by the caller. This is returned unchanged, so a
        caller may use the ``pipe_index`` as a tag with which to keep track of jobs.
    :type pipe_index: object
    :param parts: A list of at least one :class:`Series` object. Every new event, or change of
        simlutaneity, will appear in the outputted index. Therefore, the new index will contain at
        least as many events as the inputted :class:`Series` with the most events. This is not a
        :class:`DataFrame`, since each part will likely have different offsets.
    :type parts: list of :class:`pandas.Series`
    :param function indexer_func: This function transforms found events into a unicode object.

    :returns: The ``pipe_index`` argument and the new index. The new index is a :class:`pandas.Series`
        where every element is a unicode string. The :class:`~pandas.core.index.Index` of the
        :class:`Series` corresponds to the ``quarterLength`` offset of the event in the inputted
        :class:`Stream`.
    :rtype: 2-tuple of object and :class:`pandas.Series`

    :raises: :exc:`ValueError` if there are multiple events at an offset in any of the inputted
        :class:`Series`.
=======
    to ease implementation of multiprocessing with the MPController module.

    If your Indexer has settings, use the indexer_func() to adjust for them.

    :param pipe_index: An identifier value for use by the caller.
    :type pipe_index: any
    :param parts: A list of at least one Series object. Every new event, or change of simlutaneity,
        will appear in the outputted index. Therefore, the new index will contain at least as many
        events as the inputted Part or Series with the most events. This is not a DataFrame, since
        each part will likely have different offsets.
    :type parts: list of pandas.Series
    :param indexer_func: This function transforms found events into a unicode object.
    :type indexer_func: function

    :returns: The new index where each element is a unicode object and the "index" of the pandas
        object corresponds to the offset at which each event begins. Index 0 is the argument
        "pipe_index" unchanged.
    :rtype: 2-tuple with "pipe_index" and pandas.Series or pandas.DataFrame

    :raises: ValueError, if there are multiple events at an offset in any of the inputted Series.
>>>>>>> 24270639
    """

    # find the offsets at which things happen
    all_offsets = pandas.Index([])
    for i in xrange(0, len(parts)):
        all_offsets = all_offsets.union(parts[i].index)

    # Copy each Series with index=offset values that match all_offsets, filling in non-existant
    # offsets with the value that was at the most recent offset with a value. We put these in a
    # dict so DataFrame.__init__() puts parts in columns.
    in_dict = {i: part.reindex(index=all_offsets, method='ffill') for i, part in enumerate(parts)}
    dframe = pandas.DataFrame(in_dict)

    # do the indexing
    new_series_data = dframe.apply(indexer_func, axis=1)

    # make the new index
    return pipe_index, new_series_data


class Indexer(object):
    """
    An object that manages creating an index of a piece, or part of a piece, based on one feature.

    Use the :attr:`required_score_type` attribute to know what type of object is required in
    :meth:`__init__`.

    The name of the indexer, as stored in the :class:`DataFrame` it returns, is the module name and
    class name. For example, the name of the :class:`~vis.analyzers.indexers.interval.IntervalIndexer`
    is ``'interval.IntervalIndexer'``.

    .. caution::
        This module underwent significant changes for  release 2.0.0. In particular, the
        constructor's ``score`` argument and the :meth:`run` method's return type have changed.
    """

    # just the standard instance variables
    required_score_type = None
    "Described in the :class:`~vis.analyzers.indexers.template.TemplateIndexer`."
    possible_settings = {}
    "Described in the :class:`~vis.analyzers.indexers.template.TemplateIndexer`."
    default_settings = {}
    "Described in the :class:`~vis.analyzers.indexers.template.TemplateIndexer`."
    # self._score  # this will hold the input data
    # self._indexer_func  # this function will do the indexing
    # self._types  # if the input is a Score, this is a list of types we'll use for the index

    # In subclasses, we might get these values for required_score_type. The superclass here will
    # "convert" them into the actual type.
    _TYPE_CONVERTER = {u'stream.Part': stream.Part,
                       u'stream.Score': stream.Score,
                       u'pandas.Series': pandas.Series,
                       u'pandas.DataFrame': pandas.DataFrame}

    # Error messages
    _MAKE_RETURN_INDEX_ERR = u'Indexer.make_return(): arguments must have the same legnth.'
    _INIT_KEY_ERR = u'{} has an incorrectly-set "required_score_type"'
    _INIT_INDEX_ERR = u'Indexer: got a DataFrame but expected a Series; problem with the MultiIndex'
    _INIT_TYPE_ERR = u'{} requires "{}" objects'

    # Ignore that we don't use the "settings" argument in this method. Subclasses handle it.
    # pylint: disable=W0613
    def __init__(self, score, settings=None):
        """
        :param score: The input from which to produce a new index. Each indexer will specify its
            required input type, of which there will be one. Also refer to the note below.
        :type score: :class:`pandas.DataFrame`, :class:`music21.stream.Score`, or list of \
            :class:`pandas.Series` or of :class:`music21.stream.Part`
        :param settings: A dict of all the settings required by this :class:`Indexer`. All required
            settings should be listed in subclasses. Default is ``None``.
        :type settings: dict or None

        :raises: :exc:`TypeError` if the ``score`` argument is the wrong type.
        :raises: :exc:`RuntimeError` if the required settings are not present in the ``settings``
            argument.
        :raises: :exc:`IndexError` if ``required_score_type`` is ``'pandas.Series'`` and the
            ``score`` argument is an improperly-formatted :class:`DataFrame` (e.g., it contains the
            results of more than one indexer, or the columns do not have a :class:`MultiIndex`).

        .. note:: **About the "score" Parameter:**

            A two-dimensional type, :class:`DataFrame` or :class:`Score`, can be provided to an
            indexer that otherwise requires a list of the corresponding single-dimensional type
            (being :class:`Series` or :class:`Part`, respectively).

            When a :class:`Part`-requiring indexer is given a :class:`Score`, the call to the
            :class:`Indexer` superclass constructor (i.e., this method) will use the
            :attr:`~music21.stream.Score.parts` attribute to get a list of :class:`Part` objects.

            When a :class:`Series`-requiring indexer is given a :class:`DataFrame`, the call to the
            :class:`Indexer` superclass constructor (i.e., this method) exepcts a :class:`DataFrame`
            in the style outputted by :meth:`run`. In other words, the columns must have a
            :class:`pandas.MultiIndex` where the first level is the name of the indexer class that
            produced the results and the second level is the name of the part or part combination
            that produced those results. In this case, the :class:`DataFrame` *must* contain the
            results of only one indexer.

            Also in the last case, any ``NaN`` values are "dropped" with :meth:`~pandas.Series.dropna`.
            The ``NaN`` values would have been introduced as the part (or part combination) was
            re-indexed when being added to the :class:`DataFrame`, and they're only relevant when
            considering all the parts at once.
        """
        # check the required_score_type is valid
        try:
            req_s_type = Indexer._TYPE_CONVERTER[self.required_score_type]
        except KeyError:
            raise TypeError(Indexer._INIT_KEY_ERR.format(unicode(self.__class__)))
        # if "score" is a list, check it's of the right type
        if isinstance(score, list) and (req_s_type is pandas.Series or req_s_type is stream.Part):
            if not all([isinstance(e, req_s_type) for e in score]):
                raise TypeError(Indexer._INIT_TYPE_ERR.format(self.__class__,
                                                             self.required_score_type))
        elif isinstance(score, pandas.DataFrame) and req_s_type is pandas.Series:
            if (not isinstance(score.columns, pandas.MultiIndex)) or 1 != len(score.columns.levels[0]):
                raise IndexError(Indexer._INIT_INDEX_ERR)
            else:
                ind_name = score.columns.levels[0][0]
                num_parts = len(score[ind_name].columns)
                score = [score[ind_name][str(i)].dropna() for i in xrange(num_parts)]
        elif isinstance(score, stream.Score) and req_s_type is stream.Part:
            score = [score.parts[i] for i in xrange(len(score.parts))]

        # Call our superclass constructor, then set instance variables
        super(Indexer, self).__init__()
        self._score = score
        self._indexer_func = None
        self._types = None
        if hasattr(self, u'_settings'):
            if self._settings is None:
                self._settings = {}
        else:
            self._settings = {}

    def run(self):
        """
        Make a new index of the piece.

        :returns: The new indices. Refer to the section below.
        :rtype: :class:`pandas.DataFrame`

        **About Return Values:**

        Every indexer must return a :class:`DataFrame` with a special kind of :class:`MultiIndex`
        that helps organize data across multiple indexers. Programmers making a new indexer should
        follow the instructions in the :class:`TemplateIndexer`
        :meth:`~vis.analyzers.indexers.template.TemplateIndexer.run` method to ensure this happens
        properly.

        Indexers return a :class:`DataFrame` where the columns are indexed on two levels: the first
        level is a string with the name of the indexer, and the second level is a string with the
        index of the part, the indices of the parts in a combination, or some other value as
        specified by the indexer.

        This allows, for example:

        >>> the_score = music21.converter.parse('sibelius_5-i.mei')
        >>> the_score.parts[5]
        (the first clarinet Part)
        >>> the_notes = NoteRestIndexer(the_score).run()
        >>> the_notes['noterest.NoteRestIndexer']['5']
        (the first clarinet Series)
        >>> the_intervals = IntervalIndexer(the_notes).run()
        >>> the_intervals['interval.IntervalIndexer']['5,6']
        (Series with vertical intervals between first and second clarinet)

        This is more useful when you have a larger :class:`DataFrame` with the results of multiple
        indexers. Refer to :func:`Indexer.combine_results` to see how that works.

        >>> some_results = Indexer.combine_results([the_notes, the_intervals])
        >>> some_results['noterest.NoteRestIndexer']['5']
        (the first clarinet Series)
        >>> some_results['interval.IntervalIndexer']['5,6']
        (Series with vertical intervals between first and second clarinet)
        >>> some_results.to_hdf('brahms3.h5', 'table')

        After the call to :meth:`~pandas.DataFrame.to_hdf`, your results are stored in the
        'brahms3.h5' file. When you load them (very quickly!) with the :func:`~pandas.read_hdf`
        method, the :class:`DataFrame` returns exactly as it was.

        .. note:: In release 1.0.0, it was sometimes acceptable to use undocumented return values;
            from release 1.1.0, this is no longer necessary, and you should avoid it. In a future
            release, the :class:`IndexedPiece` class will depend on indexers following these rules.
        """
        pass

    def _do_multiprocessing(self, combos):
        """
        Index each part combination and await the jobs' completion. In the future, this method
        may use multiprocessing.

        :param combos: A list of all voice combinations to be analyzed. For example:
            - ``[[0], [1], [2], [3]]``
                Analyze each of four parts independently.
            - ``[[0, 1], [0, 2], [0, 3]]``
                Analyze the highest part compared with all others.
            - ``[[0, 1, 2, 3]]``
                Analyze all parts at once.
            The function stored in :func:`self._indexer_func` must know how to deal with the number
            of simultaneous events it will receive.
        :type combos: list of list of integers

        :returns: Analysis results.
        :rtype: list of :class:`pandas.Series`

        ** Side Effects **

        Blocks until all voice combinations have completed.
        """
        post = []
        # use serial processing
        for each_combo in combos:
            voices = [self._score[x] for x in each_combo]
            if isinstance(self._score[0], stream.Stream):
                post.append(stream_indexer(0, voices, self._indexer_func, self._types)[1])
            else:
                post.append(series_indexer(0, voices, self._indexer_func)[1])
        return post

    def make_return(self, labels, indices):
        """
        Prepare a properly-formatted :class:`DataFrame` as should be returned by any :class:`Indexer`
        subclass. We intend for this to be called by :class:`Indexer` subclasses only.

        The index of a label in ``labels`` should be the same as the index of the :class:`Series`
        to which it corresponds in ``indices``. For example, if ``indices[12]`` is the tuba part,
        then ``labels[12]`` might say ``'Tuba'``.

        :param labels: Indices of the parts or the part combinations, or another descriptive label
            as described in the indexer subclass documentation.
        :type labels: list of basestring
        :param indices: The results of the indexer.
        :type indices: list of :class:`pandas.Series`.

        :returns: A :class:`DataFrame` with the appropriate :class:`~pandas.MultiIndex` required
            by the :meth:`Indexer.run` method signature.
        :rtype: :class:`pandas.DataFrame`

        :raises: :exc:`IndexError` if the number of labels and indices does not match.
        """
        if len(labels) != len(indices):
            raise IndexError(Indexer._MAKE_RETURN_INDEX_ERR)
        # make the indexer's name using filename and classname (but not full class name)
        my_mod = unicode(self.__module__)[unicode(self.__module__).rfind(u'.') + 1:]
        my_class = unicode(self.__class__)[unicode(self.__class__).rfind(u'.'):-2]
        my_name = my_mod + my_class
        # make the MultiIndex and its labels
        tuples = [(my_name, labels[i]) for i in xrange(len(labels))]
        multiindex = pandas.MultiIndex.from_tuples(tuples, names=['Indexer', 'Parts'])
        # foist our MultiIndex onto the new results
        return pandas.DataFrame(indices, index=multiindex).T<|MERGE_RESOLUTION|>--- conflicted
+++ resolved
@@ -38,13 +38,8 @@
     For a set of :class:`Stream` objects, find the offsets at which events begin. Used by
     :meth:`stream_indexer`.
 
-<<<<<<< HEAD
-    :param streams: A list of Stream objects in which to find the offsets at which events begin.
+    :param streams: A list of :class:`Stream` objects in which to find the offsets where events begin.
     :type streams: list of :class:`music21.stream.Stream`
-=======
-    :param streams: A list of Streams in which to find the offsets at which events begin.
-    :type streams: list of music21.stream.Stream
->>>>>>> 24270639
 
     :returns: A list of floating-point numbers representing offsets at which a new event begins in
         any of the :class:`Stream` objects. Offsets are sorted from lowest to highest (start to end).
@@ -63,7 +58,6 @@
 
     If an offset has multiple events of the correct type, only the "first" discovered results will
     be included in the output. This may produce misleading results when, for example, a double-stop
-<<<<<<< HEAD
     was imported as two :class:`Note` objects in the same :class:`Part`, rather than as a
     :class:`Chord`.
 
@@ -83,26 +77,6 @@
         :class:`Series` corresponds to the ``quarterLength`` offset of the event in the inputted
         :class:`Stream`.
     :rtype: 2-tuple of object and :class:`pandas.Series`
-=======
-    was imported as two Note objects in the same Part, rather than as a Chord.
-
-    :param pipe_index: An identifier value for use by the caller.
-    :type pipe_index: any
-    :param parts: A list of at least one Stream object. Every new event, or change of simlutaneity,
-        will appear in the outputted index. Therefore, the new index will contain at least as many
-        events as the inputted Part or Series with the most events.
-    :type parts: list of music21.stream.Stream
-    :param indexer_func: This function transforms found events into a unicode object.
-    :type indexer_func: function
-    :param types: Only objects of a type in this list will be passed to the indexer_func for
-        inclusion in the resulting index.
-    :type types: list of types
-
-    :returns: The "pipe_index" argument and the new index. The new index is a pandas.Series where
-        every element is a unicode object. The Series' index corresponds to the quarterLength
-        offset of the event in the input Stream.
-    :rtype: 2-tuple of any and pandas.Series
->>>>>>> 24270639
     """
     # NB: It's hard to tell, but this function is based on music21.stream.Stream.chordify()
     # NB2: This must not be a single-line if/else statement, or the getter() call will fail.
@@ -145,7 +119,6 @@
 def series_indexer(pipe_index, parts, indexer_func):
     """
     Perform the indexation of a part or part combination. This is a module-level function designed
-<<<<<<< HEAD
     to ease implementation of multiprocessing.
 
     If your :class:`Indexer` has settings, use the :func:`indexer_func` to adjust for them.
@@ -168,28 +141,6 @@
 
     :raises: :exc:`ValueError` if there are multiple events at an offset in any of the inputted
         :class:`Series`.
-=======
-    to ease implementation of multiprocessing with the MPController module.
-
-    If your Indexer has settings, use the indexer_func() to adjust for them.
-
-    :param pipe_index: An identifier value for use by the caller.
-    :type pipe_index: any
-    :param parts: A list of at least one Series object. Every new event, or change of simlutaneity,
-        will appear in the outputted index. Therefore, the new index will contain at least as many
-        events as the inputted Part or Series with the most events. This is not a DataFrame, since
-        each part will likely have different offsets.
-    :type parts: list of pandas.Series
-    :param indexer_func: This function transforms found events into a unicode object.
-    :type indexer_func: function
-
-    :returns: The new index where each element is a unicode object and the "index" of the pandas
-        object corresponds to the offset at which each event begins. Index 0 is the argument
-        "pipe_index" unchanged.
-    :rtype: 2-tuple with "pipe_index" and pandas.Series or pandas.DataFrame
-
-    :raises: ValueError, if there are multiple events at an offset in any of the inputted Series.
->>>>>>> 24270639
     """
 
     # find the offsets at which things happen
