--- conflicted
+++ resolved
@@ -149,17 +149,7 @@
     appear to end with a dissonant sonority!
     """
 
-<<<<<<< HEAD
     required_score_type = 'pandas.Series'
-    possible_settings = [u'quarterLength']
-    """
-    A ``list`` of possible settings for the :class:`FilterByOffsetIndexer`.
-
-    :keyword float 'quarterLength': The quarterLength duration between observations desired in the
-        output. This value must not have more than three digits to the right of the decimal
-        (i.e. 0.001 is the smallest possible value).
-=======
-    required_score_type = pandas.Series
     "The :class:`FilterByOffsetIndexer` uses :class:`pandas.Series` objects."
 
     possible_settings = ['quarterLength', 'method']
@@ -174,7 +164,6 @@
         The default is ``'ffill'``, which fills in missing indices with the previous value. This is
         useful for vertical intervals, but not for horizontal, where you should use ``None`` instead.
     :type 'method': str or None
->>>>>>> 41af0cea
     """
     
     default_settings = {'method': 'ffill'}
@@ -243,7 +232,6 @@
                 # all the parts have no length, so we need as many empty parts
                 post = [pandas.Series() for _ in xrange(len(self._score))]
             else:
-<<<<<<< HEAD
                 start_offset = int(min(start_offset))
         if post == []:
             for part in self._score:
@@ -253,11 +241,6 @@
                     end_offset = int(part.index[-1] * 1000)
                     step = int(self._settings[u'quarterLength'] * 1000)
                     off_list = list(pandas.Series(range(start_offset, end_offset + step, step)).div(1000.0))  # pylint: disable=C0301
-                    post.append(part.reindex(index=off_list, method='ffill'))
+                    post.append(part.reindex(index=off_list, method=self._settings['method']))
         post = self.make_return([unicode(x) for x in xrange(len(post))], [x for x in post])
-=======
-                end_offset = int(part.index[-1] * 1000)
-                off_list = list(pandas.Series(range(start_offset, end_offset + step, step)).div(1000.0))  # pylint: disable=C0301
-                post.append(part.reindex(index=off_list, method=self._settings['method']))
->>>>>>> 41af0cea
         return post