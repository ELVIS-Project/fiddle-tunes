#!/usr/bin/env python
# -*- coding: utf-8 -*-
#--------------------------------------------------------------------------------------------------
# Program Name:           vis
# Program Description:    Helps analyze music with computers.
#
# Filename:               controllers/indexers/offset.py
# Purpose:                Indexer to regularize the observed offsets.
#
<<<<<<< HEAD
# Copyright (C) 2013, 2014 Christopher Antila
=======
# Copyright (C) 2013 to 2014, Christopher Antila
>>>>>>> 88e7fa4a
#
# This program is free software: you can redistribute it and/or modify
# it under the terms of the GNU Affero General Public License as
# published by the Free Software Foundation, either version 3 of the
# License, or (at your option) any later version.
#
# This program is distributed in the hope that it will be useful,
# but WITHOUT ANY WARRANTY; without even the implied warranty of
# MERCHANTABILITY or FITNESS FOR A PARTICULAR PURPOSE.  See the
# GNU Affero General Public License for more details.
#
# You should have received a copy of the GNU Affero General Public License
# along with this program.  If not, see <http://www.gnu.org/licenses/>.
#--------------------------------------------------------------------------------------------------
"""
.. codeauthor:: Christopher Antila <christopher@antila.ca>

Indexers that modify the "offset" values (floats stored as the "index" of a :class:`pandas.Series`),
potentially adding repetitions of or removing pre-existing events, without modifying the events
themselves.
"""

import pandas
from vis.analyzers import indexer


class FilterByOffsetIndexer(indexer.Indexer):
    """
    Indexer that regularizes the "offset" values of observations from other indexers.

    The Indexer regularizes observations from offsets spaced any, possibly irregular,
    quarterLength durations apart, so they are instead observed at regular intervals. This has
    two effects:

    * events that do not begin at an observed offset will only be included in the output if no
      other event occurs before the next observed offset
    * events that last for many observed offsets will be repeated for those offsets

    Since elements' durations are not recorded, the last observation in a Series will always be
    included in the results. If it does not start on an observed offset, it will be included as
    the next observed offset---again, whether or not this is true in the actual music. However,
    the last observation will only ever be counted once, even if a part ends before others in
    a piece with many parts. See the doctests for examples.

    **Examples**. For all, the ``quarterLength`` is ``1.0``.

    When events in the input already appear at intervals of ``quarterLength``, input and output \
    are identical.

    +--------+-------+-------+-------+
    | offset | 0.0   | 1.0   | 2.0   |
    +========+=======+=======+=======+
    | input  | ``a`` | ``b`` | ``c`` |
    +--------+-------+-------+-------+
    | output | ``a`` | ``b`` | ``c`` |
    +--------+-------+-------+-------+

    When events in the input appear at intervals of ``quarterLength``, but there are additional
    elements between the observed offsets, those additional elements are removed.

    +--------+-------+-------+-------+-------+
    | offset | 0.0   | 0.5   | 1.0   | 2.0   |
    +========+=======+=======+=======+=======+
    | input  | ``a`` | ``A`` | ``b`` | ``c`` |
    +--------+-------+-------+-------+-------+
    | output | ``a``         | ``b`` | ``c`` |
    +--------+---------------+-------+-------+

    +--------+-------+-------+-------+-------+-------+
    | offset | 0.0   | 0.25  | 0.5   | 1.0   | 2.0   |
    +========+=======+=======+=======+=======+=======+
    | input  | ``a`` | ``z`` | ``A`` | ``b`` | ``c`` |
    +--------+-------+-------+-------+-------+-------+
    | output | ``a``                 | ``b`` | ``c`` |
    +--------+-----------------------+-------+-------+

    When events in the input appear at intervals of ``quarterLength``, but not at every observed \
    offset, the event from the previous offset is repeated.

    +--------+-------+-------+-------+
    | offset | 0.0   | 1.0   | 2.0   |
    +========+=======+=======+=======+
    | input  | ``a``         | ``c`` |
    +--------+-------+-------+-------+
    | output | ``a`` | ``a`` | ``c`` |
    +--------+-------+-------+-------+

    When events in the input appear at offsets other than those observed by the specified \
    ``quarterLength``, the "most recent" event will appear.

    +--------+-------+-------+-------+-------+-------+
    | offset | 0.0   | 0.25  | 0.5   | 1.0   | 2.0   |
    +========+=======+=======+=======+=======+=======+
    | input  | ``a`` | ``z`` | ``A``         | ``c`` |
    +--------+-------+-------+-------+-------+-------+
    | output | ``a``                 | ``A`` | ``c`` |
    +--------+-----------------------+-------+-------+

    When the final event does not appear at an observed offset, it will be included in the output \
    at the next offset that would be observed, even if this offset does not appear in the \
    score file to which the results correspond.

    +--------+-------+-------+-------+-------+
    | offset | 0.0   | 1.0   | 1.5   | 2.0   |
    +========+=======+=======+=======+=======+
    | input  | ``a`` | ``b`` | ``d``         |
    +--------+-------+-------+-------+-------+
    | output | ``a`` | ``b``         | ``d`` |
    +--------+-------+---------------+-------+

    The behaviour in this last example can create a potentially misleading result for some \
    analytic situations that consider metre. It avoids another potentially misleading situation  \
    where the final chord of a piece would appear to be dissonant because of a suspension. We chose
    to lose metric and rythmic precision, which would be more profitably analyzed with indexers \
    built for that purpose. Consider this illustration, where the numbers correspond to scale \
    degrees.

    +--------+-------+-------+-------+-------+
    | offset | 410.0 | 411.0 | 411.5 | 412.0 |
    +========+=======+=======+=======+=======+
    | in-S   | 2     | 1                     |
    +--------+-------+-------+---------------+
    | in-A   | 7---  | 6     | 1             |
    +--------+-------+-------+---------------+
    | in-T   | 4     | 3                     |
    +--------+-------+-----------------------+
    | in-B   | 5     | 1                     |
    +--------+-------+---------------+-------+
    | out-S  | 2     | 1             | 1     |
    +--------+-------+---------------+-------+
    | out-A  | 7---  | 7             | 1     |
    +--------+-------+---------------+-------+
    | out-T  | 4     | 3             | 3     |
    +--------+-------+---------------+-------+
    | out-B  | 5     | 1             | 1     |
    +--------+-------+---------------+-------+

    If we left out the note event appear in the ``in-A`` part at offset ``411.5``, the piece would
    appear to end with a dissonant sonority!
    """

    required_score_type = 'pandas.Series'
<<<<<<< HEAD
    "The :class:`FilterByOffsetIndexer` uses :class:`pandas.Series` objects."

=======
>>>>>>> 88e7fa4a
    possible_settings = [u'quarterLength']
    """
    A ``list`` of possible settings for the :class:`FilterByOffsetIndexer`.

    :keyword float 'quarterLength': The quarterLength duration between observations desired in the
        output. This value must not have more than three digits to the right of the decimal
        (i.e. 0.001 is the smallest possible value).
    """

    _ZERO_PART_ERROR = u'FilterByOffsetIndexer requires an index with at least one part.'
    _NO_QLENGTH_ERROR = u'FilterByOffsetIndexer requires a "quarterLength" setting.'
    _QLENGTH_TOO_SMALL_ERROR = u'FilterByOffsetIndexer requires a "quarterLength" greater than 0.001'

    def __init__(self, score, settings=None):
        """
        :param score: A list of Series you wish to filter by offset values, stored in the Index.
        :type score: ``list`` of :class:`pandas.Series`
        :param dict settings: There is one required setting. See :const:`possible_settings`.

        :raises: :exc:`RuntimeError` if ``score`` is the wrong type.
        :raises: :exc:`RuntimeError` if ``score`` is not a list of the same types.
        :raises: :exc:`RuntimeError` if the required setting is not present in ``settings``.
        :raises: :exc:`RuntimeError` if the ``u'quarterLength'`` setting has a value less
            than ``0.001``.
        """
        super(FilterByOffsetIndexer, self).__init__(score, None)

        # check the settings instance has a u'quarterLength' property.
        if settings is None or u'quarterLength' not in settings:
            raise RuntimeError(FilterByOffsetIndexer._NO_QLENGTH_ERROR)
        elif settings[u'quarterLength'] < 0.001:
            raise RuntimeError(FilterByOffsetIndexer._QLENGTH_TOO_SMALL_ERROR)
        else:
            self._settings[u'quarterLength'] = settings[u'quarterLength']

        # If self._score is a Stream (subclass), change to a list of types you want to process
        self._types = []

        # This Indexer uses pandas magic, not an _indexer_func().
        self._indexer_func = None

        # Ensure the score has at least one part.
        if len(self._score) == 0:
            raise RuntimeError(FilterByOffsetIndexer._ZERO_PART_ERROR)

    def run(self):
        """
        Regularize the observed offsets for the inputted Series.

        :returns: A :class:`DataFrame` with offset-indexed values for all inputted parts. The
            pandas indices (holding music21 offsets) start at the first offset at which there is an
            event in any of the inputted parts. An offset appears every ``quarterLength`` until the
            final offset, which is either the last observation in the piece (if it is divisible by
            the ``quarterLength``) or the next-highest value that is divisible by ``quarterLength``.
        :rtype: :class:`pandas.DataFrame`
        """
        post = []
        start_offset = None
        try:  # usually this finds the first offset in the piece
            start_offset = int(min([part.index[0] for part in self._score]) * 1000)
        except (ValueError, IndexError):
            # if one of the parts has 0 length
            start_offset = []
            for part in self._score:
                if 0 < len(part.index):
                    start_offset.append(part.index[0])
            if start_offset == []:
                # all the parts have no length, so we need as many empty parts
                post = [pandas.Series() for _ in xrange(len(self._score))]
            else:
                start_offset = int(min(start_offset))
        if post == []:
            for part in self._score:
                if len(part.index) < 1:
                    post.append(part)
                else:
                    end_offset = int(part.index[-1] * 1000)
                    step = int(self._settings[u'quarterLength'] * 1000)
                    off_list = list(pandas.Series(range(start_offset, end_offset + step, step)).div(1000.0))  # pylint: disable=C0301
                    post.append(part.reindex(index=off_list, method='ffill'))
        post = self.make_return([unicode(x) for x in xrange(len(post))], [x for x in post])
        return post<|MERGE_RESOLUTION|>--- conflicted
+++ resolved
@@ -7,11 +7,7 @@
 # Filename:               controllers/indexers/offset.py
 # Purpose:                Indexer to regularize the observed offsets.
 #
-<<<<<<< HEAD
-# Copyright (C) 2013, 2014 Christopher Antila
-=======
 # Copyright (C) 2013 to 2014, Christopher Antila
->>>>>>> 88e7fa4a
 #
 # This program is free software: you can redistribute it and/or modify
 # it under the terms of the GNU Affero General Public License as
@@ -154,11 +150,6 @@
     """
 
     required_score_type = 'pandas.Series'
-<<<<<<< HEAD
-    "The :class:`FilterByOffsetIndexer` uses :class:`pandas.Series` objects."
-
-=======
->>>>>>> 88e7fa4a
     possible_settings = [u'quarterLength']
     """
     A ``list`` of possible settings for the :class:`FilterByOffsetIndexer`.
