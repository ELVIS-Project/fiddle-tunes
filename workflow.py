#!/usr/bin/env python
# -*- coding: utf-8 -*-
#--------------------------------------------------------------------------------------------------
# Program Name:           vis
# Program Description:    Helps analyze music with computers.
#
# Filename:               controllers/workflow.py
# Purpose:                Workflow Controller
#
# Copyright (C) 2013 Christopher Antila
#
# This program is free software: you can redistribute it and/or modify
# it under the terms of the GNU Affero General Public License as
# published by the Free Software Foundation, either version 3 of the
# License, or (at your option) any later version.
#
# This program is distributed in the hope that it will be useful,
# but WITHOUT ANY WARRANTY; without even the implied warranty of
# MERCHANTABILITY or FITNESS FOR A PARTICULAR PURPOSE.  See the
# GNU Affero General Public License for more details.
#
# You should have received a copy of the GNU Affero General Public License
# along with this program.  If not, see <http://www.gnu.org/licenses/>.
#--------------------------------------------------------------------------------------------------
"""
.. codeauthor:: Christopher Antila <crantila@fedoraproject.org>

The ``workflow`` module holds the :class:`WorkflowManager`, which automates several common music
analysis patterns for counterpoint. The :class:`TemplateWorkflow` class is a template for writing
new ``WorkflowManager`` classes.
"""

import ast
import subprocess
import pandas
from vis.models import indexed_piece
from vis.models.aggregated_pieces import AggregatedPieces
from vis.analyzers.indexers import noterest, interval, ngram, offset, repeat, lilypond
from vis.analyzers.experimenters import frequency, aggregator


class WorkflowManager(object):
    """
    :parameter pathnames: A list of pathnames.
    :type pathnames: ``list`` of ``basestring``

    The :class:`WorkflowManager` automates several common music analysis patterns for counterpoint.
    Use the ``WorkflowManager`` with these four tasks:

    * :meth:`load`, to import pieces from symbolic data formats.
    * :meth:`run`, to perform a pre-defined analysis.
    * :meth:`output`, to output a visualization of the analysis results.
    * :meth:`export`, to output a text-based version of the analysis results.

    Before you analyze, you may wish to use these methods:

    * :meth:`metadata`, to get or set the metadata of a specific :class:`IndexedPiece` managed by \
        this ``WorkflowManager``.
    * :meth:`settings`, to get or set a setting related to analysis (for example, whether to \
        display the quality of intervals).

    You may also treat a ``WorkflowManager`` as a container:

    >>> wm = WorkflowManager('piece1.mxl', 'piece2.krn')
    >>> len(wm)
    2
    >>> ip = wm[1]
    >>> type(ip)
    <class 'vis.models.indexed_piece.IndexedPiece'>
    """

    # Instance Variables
    # - self._data: list of IndexedPieces
    # - self._result: result of the most recent call to run()
<<<<<<< HEAD
    # - self._settings: list of dicts with settings
    # - self._previous_exp: name of the most recently run experiment (see _experiments_list)
=======
    # - self._settings: settings unique per piece
    # - self._shared_settings: settings shared among all piecesd
    # - self._previous_exp: name of the experiments whose results are stored in self._result
    # - self._loaded: whether the load() method has been called
>>>>>>> 081adb3a

    # path to the R-language script that makes bar charts
    _R_bar_chart_path = u'scripts/R_bar_chart.r'

    # names of the experiments available through run()
    # NOTE: do not re-order these, or run() will break
    _experiments_list = [u'intervals', u'interval n-grams']

    def __init__(self, pathnames):
        # create the list of IndexedPiece objects
        self._data = []
        for each_val in pathnames:
            if isinstance(each_val, basestring):
                self._data.append(indexed_piece.IndexedPiece(each_val))
            elif isinstance(each_val, indexed_piece.IndexedPiece):
                self._data.append(each_val)
        # hold the result of the most recent call to run()
        self._result = None
        # hold the IndexedPiece-specific settings
        self._settings = [{} for _ in xrange(len(self._data))]
        for piece_sett in self._settings:
            for sett in [u'offset interval', u'voice combinations']:
                piece_sett[sett] = None
            for sett in [u'filter repeats']:
                piece_sett[sett] = False
        # hold settings common to all IndexedPieces
        self._shared_settings = {u'n': 2, u'continuer': u'_', u'mark singles': False,
                                 u'interval quality': False, u'simple intervals': False,
                                 u'include rests': False, u'count frequency': True}
        # which was the most recent experiment run? Either 'intervals' or 'n-grams'
        self._previous_exp = None
        # whether the load() method has been called
        self._loaded = False

    def __len__(self):
        """
        Return the number of pieces stored in this WorkflowManager.
        """
        return len(self._data)

    def __getitem__(self, index):
        """
        Return the IndexedPiece at a particular index.
        """
        return self._data[index]

    def load(self, instruction, pathname=None):
        """
        Import analysis data from long-term storage on a filesystem. This should primarily be \
        used for the ``u'pieces'`` instruction, to control when the initial music21 import \
        happens.

        Use :meth:`load` with an instruction other than ``u'pieces'`` to load results from a
        previous analysis run by :meth:`run`.

        .. note:: If one of the files imports as a :class:`music21.stream.Opus`, the number of
            pieces and their order *will* change.

        Parameters
        ==========
        :parameter instruction: The type of data to load.
        :type instruction: basestring
        :parameter pathname: The pathname of the data to import; not required for the \
            ``u'pieces'`` instruction.
        :type pathname: basestring

        :raises: :exc:`RuntimeError` if the ``instruction`` is not recognized.

        **Instructions**

        .. note:: only ``u'pieces'`` is implemented at this time.

        * ``u'pieces'``, to import all pieces, collect metadata, and run :class:`NoteRestIndexer`
        * ``u'hdf5'`` to load data from a previous :meth:`export`.
        * ``u'stata'`` to load data from a previous :meth:`export`.
        * ``u'pickle'`` to load data from a previous :meth:`export`.
        """
        # TODO: rewrite this with multiprocessing
        # NOTE: you may want to have the worker process create a new IndexedPiece object, import it
        #       and run the NoteRestIndexer, then pickle it and send that to a callback method
        #       that will somehow unpickle it and replace the *data in* the IndexedPieces here, but
        #       not actually replace the IndexedPieces, since that would inadvertently cancel the
        #       client's pointer to the IndexedPieces, if they have one
        if u'pieces' == instruction:
            for i, piece in enumerate(self._data):
                try:
                    piece.get_data([noterest.NoteRestIndexer])
                except indexed_piece.OpusWarning:
                    new_ips = piece.get_data([noterest.NoteRestIndexer], known_opus=True)
                    self._data = self._data[:i] + self._data[i + 1:] + new_ips
        elif u'hdf5' == instruction or u'stata' == instruction or u'pickle' == instruction:
            raise NotImplementedError(u'The ' + instruction + u' instruction does\'t work yet!')
        else:
            raise RuntimeError(u'Unrecognized load() instruction: "' + unicode(instruction) + '"')
        self._loaded = True

    def run(self, instruction):
        """
        Run an experiment's workflow. Remember to call :meth:`load` before this method.

        :parameter instruction: The experiment to run (refer to "List of Experiments" below).
        :type instruction: basestring

        :returns: The result of the experiment.
        :rtype: :class:`pandas.Series` or :class:`pandas.DataFrame`

        :raises: :exc:`RuntimeError` if the ``instruction`` is not valid for this
            :class:`WorkflowManager`.
        :raises: :exc:`RuntimeError` if you have not called :meth:`load`.
        :raises: :exc:`ValueError` if the voice-pair selection is invalid or unset.

        **List of Experiments**

        * ``u'intervals'``: find the frequency of vertical intervals in 2-part combinations. All \
            settings will affect analysis *except* ``'n'``. No settings are required; if you do \
            not set ``'voice combionations'``, all two-part combinations are included.
        * ``u'interval n-grams'``: find the frequency of n-grams of vertical intervals connected \
            by the horizontal interval of the lowest voice. All settings will affect analysis. \
            You must set the ``'voice combinations'`` setting. The default value for ``'n'`` is \
            ``2``.
        """
<<<<<<< HEAD
        # NOTE: this method relies on the order of instructions in _experiments_list
=======
        if self._loaded is not True:
            raise RuntimeError(u'Please call load() before you call run()')
        # NOTE: do not re-order the instructions or this method will break
        possible_instructions = [u'intervals',
                                 u'interval n-grams']
>>>>>>> 081adb3a
        error_msg = u'WorkflowManager.run() could not parse the instruction'
        post = None
        # run the experiment
        if len(instruction) < min([len(x) for x in WorkflowManager._experiments_list]):
            raise RuntimeError(error_msg)
        if instruction.startswith(WorkflowManager._experiments_list[0]):
            # intervals
            self._previous_exp = WorkflowManager._experiments_list[0]
            post = self._intervs()
        elif instruction.startswith(WorkflowManager._experiments_list[1]):
            # interval n-grams
            self._previous_exp = WorkflowManager._experiments_list[1]
            post = self._interval_ngrams()
        else:
            raise RuntimeError(error_msg)
        self._result = post
        return post

    def _interval_ngrams(self):
        """
        Prepare a list of frequencies of interval n-grams in all pieces.

        This method automatically uses :met:`_two_part_modules` and :meth:`_all_part_modules`
        when relevant.

        These indexers and experimenters will be run:

        * :class:`~vis.analyzers.indexers.interval.IntervalIndexer`
        * :class:`~vis.analyzers.indexers.interval.HorizontalIntervalIndexer`
        * :class:`~vis.analyzers.indexers.ngram.NGramIndexer`
        * :class:`~vis.analyzers.experimenters.frequency.FrequencyExperimenter`
        * :class:`~vis.analyzers.experimenters.aggregator.ColumnAggregator`

        Settings are parsed automatically by piece. If the ``offset interval`` setting has a value,
        :class:`~vis.analyzers.indexers.offset.FilterByOffsetIndexer` is run with that value. If
        the ``filter repeats`` setting is ``True``, the
        :class:`~vis.analyzers.repeat.FilterByRepeatIndexer` is run (after the offset indexer, if
        relevant).

        :returns: The result of the :class:`ColumnAggregator`.

        .. note:: To compute more than one value of ``n``, call :meth:`_interval_ngrams` many times.
        """
        self._result = []
        # user helpers to fetch results for each piece
        for i in xrange(len(self._data)):
            # figure out which combinations we need... this might raise a ValueError, but there's
            # not much we can do to save the situation, so we might as well let it go up
            combos = unicode(self.settings(i, u'voice combinations'))
            if combos != u'all' and combos != u'all pairs':
                combos = ast.literal_eval(combos)

            if u'all' == self.settings(i, u'voice combinations'):
                self._result.append(self._all_part_modules(i))
            elif u'all pairs' == self.settings(i, u'voice combinations'):
                self._result.append(self._two_part_modules(i))
            else:
                self._result.append(self._variable_part_modules(i))
        # aggregate results across all pieces
        if self.settings(None, u'count frequency') is True:
            post = []
            for piece in self._result:
                post.extend([part for part in piece])
            self._result = post
            self._run_freq_agg()
        return self._result

    def _variable_part_modules(self, index):
        """
        Prepare a list of frequencies of variable-part interval n-grams in a piece. This method is
        called by :meth:`_interval_ngrams` when required (i.e., when we are not analyzing all parts
        at once or all two-part combinations).

        These indexers and experimenters will run:

        * :class:`~vis.analyzers.indexers.interval.IntervalIndexer`
        * :class:`~vis.analyzers.indexers.interval.HorizontalIntervalIndexer`
        * :class:`~vis.analyzers.indexers.ngram.NGramIndexer`

        :param index: The index of the IndexedPiece on which to the experiment, as stored in
            ``self._data``.
        :type index: int

        :returns: The result of :class:`NGramIndexer` for a single piece.
        :rtype: list of :class:`pandas.Series`

        .. note:: If the piece has an invalid part-combination list, the method returns ``None``.
        """
        piece = self._data[index]
        # make settings for interval indexers
        settings = {u'quality': self.settings(index, u'interval quality')}
        settings[u'simple or compound'] = u'simple' if self.settings(None, u'simple intervals') \
                                          is True else u'compound'
        vert_ints = piece.get_data([noterest.NoteRestIndexer, interval.IntervalIndexer], settings)
        horiz_ints = piece.get_data([noterest.NoteRestIndexer, interval.HorizontalIntervalIndexer],
                                    settings)
        # run the offset and repeat indexers, if required
        vert_ints = self._run_off_rep(index, vert_ints)
        horiz_ints = self._run_off_rep(index, horiz_ints)
        # figure out which combinations we need... this might raise a ValueError, but there's not
        # much we can do to save the situation, so we might as well let it go up
        needed_combos = ast.literal_eval(unicode(self.settings(index, u'voice combinations')))
        # each key in vert_ints corresponds to a two-voice combination we should use
        post = []
        for combo in needed_combos:
            # make the list of parts
            parts = [vert_ints[str(i) + u',' + str(combo[-1])] for i in combo[:-1]]
            parts.append(horiz_ints[combo[-1]])
            # assemble settings
            setts = {u'vertical': range(len(combo[:-1])), u'horizontal': [len(combo[:-1])]}
            setts[u'mark singles'] = self.settings(None, u'mark singles')
            setts[u'continuer'] = self.settings(None, u'continuer')
            setts[u'n'] = self.settings(None, u'n')
            if self.settings(None, u'include rests') is not True:
                setts[u'terminator'] = u'Rest'
            # run NGramIndexer and FrequencyExperimenter, then append the result to the
            # corresponding index of the dict
            post.append(piece.get_data([ngram.NGramIndexer], setts, parts))
        return post

    def _two_part_modules(self, index):
        """
        Prepare a list of frequencies of two-part interval n-grams in a piece. This method is
        called by :meth:`_interval_ngrams` when required.

        These indexers and experimenters will run:

        * :class:`~vis.analyzers.indexers.interval.IntervalIndexer`
        * :class:`~vis.analyzers.indexers.interval.HorizontalIntervalIndexer`
        * :class:`~vis.analyzers.indexers.ngram.NGramIndexer`

        :param index: The index of the IndexedPiece on which to the experiment, as stored in
            ``self._data``.
        :type index: int

        :returns: The result of :class:`NGramIndexer` for a single piece.
        :rtype: list of :class:`pandas.Series`
        """
        piece = self._data[index]
        # make settings for interval indexers
        settings = {u'quality': self.settings(index, u'interval quality')}
        settings[u'simple or compound'] = u'simple' if self.settings(None, u'simple intervals') \
                                          is True else u'compound'
        vert_ints = piece.get_data([noterest.NoteRestIndexer, interval.IntervalIndexer], settings)
        horiz_ints = piece.get_data([noterest.NoteRestIndexer, interval.HorizontalIntervalIndexer],
                                    settings)
        # run the offset and repeat indexers, if required
        vert_ints = self._run_off_rep(index, vert_ints)
        horiz_ints = self._run_off_rep(index, horiz_ints)
        # each key in vert_ints corresponds to a two-voice combination we should use
        post = []
        for combo in vert_ints.iterkeys():
            # which "horiz" part to use?
            horiz_i = interval.key_to_tuple(combo)[1]
            # make the list of parts
            parts = [vert_ints[combo], horiz_ints[horiz_i]]
            # assemble settings
            setts = {u'vertical': [0], u'horizontal': [1]}
            setts[u'mark singles'] = self.settings(None, u'mark singles')
            setts[u'continuer'] = self.settings(None, u'continuer')
            setts[u'n'] = self.settings(None, u'n')
            if self.settings(None, u'include rests') is not True:
                setts[u'terminator'] = u'Rest'
            # run NGramIndexer and FrequencyExperimenter, then append the result to the
            # corresponding index of the dict
            post.append(piece.get_data([ngram.NGramIndexer], setts, parts))
        return post

    def _all_part_modules(self, index):
        """
        Prepare a list of frequencies of all-part interval n-grams in a piece. This method is
        called by :meth:`_interval_ngrams` when required.

        These indexers and experimenters will run:

        * :class:`~vis.analyzers.indexers.interval.IntervalIndexer`
        * :class:`~vis.analyzers.indexers.interval.HorizontalIntervalIndexer`
        * :class:`~vis.analyzers.indexers.ngram.NGramIndexer`

        :param index: The index of the IndexedPiece on which to the experiment, as stored in
            ``self._data``.
        :type index: int

        :returns: The result of :class:`NGramIndexer` for a single piece (for this method, always
            a single-element list).
        :rtype: list of :class:`pandas.Series`
        """
        piece = self._data[index]
        # make settings for interval indexers
        settings = {u'quality': self.settings(index, u'interval quality')}
        settings[u'simple or compound'] = u'simple' if self.settings(None, u'simple intervals') \
                                          is True else u'compound'
        vert_ints = piece.get_data([noterest.NoteRestIndexer, interval.IntervalIndexer],
                                   settings)
        horiz_ints = piece.get_data([noterest.NoteRestIndexer,
                                     interval.HorizontalIntervalIndexer],
                                    settings)
        # run the offset and repeat indexers, if required
        vert_ints = self._run_off_rep(index, vert_ints)
        horiz_ints = self._run_off_rep(index, horiz_ints)
        # figure out the weird string-index things for the vertical part combos
        lowest_part = len(piece.metadata(u'parts')) - 1
        vert_combos = [str(x) + u',' + str(lowest_part) for x in xrange(lowest_part)]
        # make the list of parts
        parts = [vert_ints[x] for x in vert_combos]
        parts.append(horiz_ints[-1])  # always the lowest voice
        # assemble settings
        setts = {u'vertical': range(len(parts) - 1), u'horizontal': [len(parts) - 1]}
        setts[u'mark singles'] = self.settings(None, u'mark singles')
        setts[u'continuer'] = self.settings(None, u'continuer')
        setts[u'n'] = self.settings(None, u'n')
        if self.settings(None, u'include rests') is not True:
            setts[u'terminator'] = u'Rest'
        # run NGramIndexer and FrequencyExperimenter, then append the result to the
        # corresponding index of the dict
        result = [piece.get_data([ngram.NGramIndexer], setts, parts)]
        return result

    def _intervs(self):
        """
        Prepare a list of the intervals found between two parts in all pieces. If particular voice
        pairs are specified for a piece, only those pairs are included. These  analyzers will run:

        * :class:`~vis.analyzers.indexers.interval.IntervalIndexer`

        :returns: the result of :class:`~vis.analyzers.indexers.interval.IntervalIndexer`
        :rtype: dict of :class:`pandas.Series`

        .. note:: The return value is automatically stored in ``self._result``.

        Settings are parsed automatically by piece. For part combinations, ``[all]``,
        ``[all pairs]``, and ``None`` are treated as equivalent. If the ``offset interval`` setting
        has a value, :class:`~vis.analyzers.indexers.offset.FilterByOffsetIndexer` is run with that
        value. If the ``filter repeats`` setting is ``True``, the
        :class:`~vis.analyzers.repeat.FilterByRepeatIndexer` is run (after the offset indexer, if
        relevant).

        .. note:: The voice combinations must be pairs. Voice combinations with fewer or greater
        than two parts are ignored, which may result in one or more pieces being omitted from the
        results if you aren't careful with settings.
        """
        self._result = []
        # shared settings for the IntervalIndexer
        setts = {u'quality': self.settings(None, u'interval quality')}
        setts[u'simple or compound'] = u'simple' if self.settings(None, u'simple intervals') \
                                       is True else u'compound'
        for i, piece in enumerate(self._data):
            vert_ints = piece.get_data([noterest.NoteRestIndexer, interval.IntervalIndexer], setts)
            # figure out which combinations we need... this might raise a ValueError, but there's
            # not much we can do to save the situation, so we might as well let it go up
            combos = unicode(self.settings(i, u'voice combinations'))
            if combos != u'all' and combos != u'all pairs' and combos != u'None':
                combos = ast.literal_eval(combos)
                vert_ints = WorkflowManager._remove_extra_pairs(vert_ints, combos)
            # we no longer need to know the combinations' names, so we can make a list
            vert_ints = list(vert_ints.itervalues())
            # run the offset and repeat indexers, if required
            post = self._run_off_rep(i, vert_ints)
            # remove the "Rest" entries, if required
            if self.settings(None, u'include rests') is not True:
                # we'll just get a view that omits the "Rest" entries in the Series
                for i, pair in enumerate(post):
                    post[i] = pair[pair != u'Rest']
            self._result.append(post)
        if self.settings(None, 'count frequency') is True:
            self._run_freq_agg()
        return self._result

    def _run_off_rep(self, index, so_far):
        """
        Run the filter-by-offset and filter-by-repeat indexers, as required by the piece's settings:

        * :class:`~vis.analyzers.indexers.offset.FilterByOffsetIndexer`
        * :class:`~vis.analyzers.indexers.repeat.FilterByRepeatIndexer`

        Use this method from other :class:`WorkflowManager` methods for filtering by note-start
        offset and repetition.

        .. note:: If the relevant settings (``'offset interval'`` and ``'filter repeats'``) do not
            require running either indexer, ``so_far`` will be returned unchanged.

        :param index: Index of the piece to run.
        :type index: :``int``
        :param so_far: Return value of :meth:`get_data` that we should run through the offset and
            repeat indexers.
        :type so_far: As specified in :class:`~vis.analyzers.indexers.offset.FilterByOffsetIndexer`
            or :class:`~vis.analyzers.indexers.repeat.FilterByRepeatIndexer`.

        :returns: The filtered results.
        :rtype: As specified in :class:`~vis.analyzers.indexers.offset.FilterByOffsetIndexer` or
            :class:`~vis.analyzers.indexers.repeat.FilterByRepeatIndexer`.
        """
        # If we're given a dictionary (the output from IntervalIndexer), we must return one, and
        # we have to preserve the indexing. Thankfully, indexers preserve sequential ordering, so
        # all we need is to remember the dict keys in the same order.
        dict_keys = so_far.keys() if isinstance(so_far, dict) else None
        if dict_keys is not None:  # dict-to-list in a known order
            so_far = [so_far[key] for key in dict_keys]
        if self.settings(index, u'offset interval') is not None:
            off_sets = {u'quarterLength': self.settings(index, u'offset interval')}
            so_far = self._data[index].get_data([offset.FilterByOffsetIndexer], off_sets, so_far)
        if self.settings(index, u'filter repeats') is True:
            so_far = self._data[index].get_data([repeat.FilterByRepeatIndexer], {}, so_far)
        if dict_keys is not None:  # known-order-list-to-dict
            so_far = {dict_keys[i]: so_far[i] for i in xrange(len(dict_keys))}
        return so_far

    def _run_freq_agg(self):
        """
        Run the frequency and aggregation experimenters:

        * :class:`~vis.analyzers.experimenters.frequencyFrequencyExperimenter`
        * :class:`~vis.analyzers.experimenters.aggregator.ColumnAggregator`

        Use this method from other :class:`WorkflowManager` methods for counting frequency.

        .. note:: This method runs on, then overwrites, values stored in :attr:`self._result`.

        :returns: Aggregated frequency counts for everything stored in :attr:`self._result`.
        :rtype: :class:`pandas.Series`
        """
        # NB: there's no "logic" here, so I didn't bother testing the method
        agg_p = AggregatedPieces(self._data)
        self._result = agg_p.get_data([aggregator.ColumnAggregator],
                                      [frequency.FrequencyExperimenter],
                                      {},
                                      self._result)
        self._result.sort(ascending=False)
        return self._result

    @staticmethod
    def _remove_extra_pairs(vert_ints, combos):
        """
        From the result of IntervalIndexer, remove those voice pairs that aren't required. This is
        a separate function to improve test-ability.

        **Parameters:**
        :param vert_ints: The results of IntervalIndexer.
        :type vert_ints: dict of any
        :param combos: The voice pairs to keep. Note that any element in this list longer than 2
            will be silently ignored.
        :type combos: list of list of int

        **Returns:**
        :returns: Only the voice pairs you want.
        :rtype: dict of any
        """
        these_pairs = []
        for pair in combos:
            if 2 == len(pair):
                these_pairs.append(unicode(pair[0]) + u',' + unicode(pair[1]))
        if 0 == len(these_pairs):
            return {}
        else:
            delete_these = []
            for key in vert_ints.iterkeys():
                if key not in these_pairs:
                    delete_these.append(key)
            for key in delete_these:
                del vert_ints[key]
            return vert_ints

    def _get_dataframe(self, name=u'data', top_x=None, threshold=None):
        """
        "Convert" ``self._result`` into a :class:`DataFrame`, including only the top ``X`` results
        that are greater than ``threshold``. Note that the threshold filter is applied first.

        :param name: String to use for the column name of the Series currently held in self._result.
            The default is u'data'.
        :type name: ``basestring``
        :param top_x: This is the "X" in "only show the top X results." The default is ``None``.
        :type top_x: ``int``
        :param threshold: If a result is strictly less than this number, it won't be included. The
            default is ``None``.
        :type threshold: number

        :returns: A DataFrame with self._result as the only column.
        :rtype: :class:`DataFrame`
        """
        post = None
        if threshold is not None:
            post = self._result[self._result > threshold]
        else:
            post = self._result
        if top_x is not None:
            post = post[:top_x]
        return pandas.DataFrame({name: post})

    def output(self, instruction, pathname=None, top_x=None, threshold=None):
        """
        Create a visualization from the most recent result of :meth:`run` and save it to a file.

        :parameter instruction: The type of visualization to output.
        :type instruction: basestring
        :parameter pathname: The pathname for the output. The default is
<<<<<<< HEAD
            ``'test_output/output_result``. A file extension is applied automatically. If this
            :class:`WorkflowManager` holds more than one piece, the pathname will be used as the
            base for output filenames; each file will have a number appended.
        :type pathname: ``basestring``
        :param top_x: This is the "X" in "only show the top X results." The default is ``None``.
            This is ignored for the ``u'LilyPond'`` instruction.
        :type top_x: ``int``
=======
            ``'test_output/output_result``. A file extension is applied automatically.
        :type pathname: basestring
        :param top_x: This is the "X" in "only show the top X results." The default is ``None``.
        :type top_x: int
>>>>>>> 081adb3a
        :param threshold: If a result is strictly less than this number, it will be left out. The
            default is ``None``. This is ignored for the ``u'LilyPond'`` instruction.
        :type threshold: number

        :returns: The pathname of the outputted visualization.
<<<<<<< HEAD
        :rtype: ``unicode``

        Raises
        ======
=======
        :rtype: unicode

        :raises: :exc:`NotImplementedError` if you use the ``u'LilyPond'`` instruction.
>>>>>>> 081adb3a
        :raises: :exc:`RuntimeError` for unrecognized instructions.
        :raises: :exc:`RuntimeError` if :meth:`run` has never been called.
        :raises: :exc:`RuntiemError` if a call to R encounters a problem.

        **Instructions:**

<<<<<<< HEAD
        * ``u'LilyPond'``: an annotated score of the most recent results, outputted with the
            :mod:`OutputLilyPond` module. You must have just run an experiment that produces
            results attached to particular moments in a piece (currently, the ``'harmonic
            function'`` experiment is the only one).
        * ``u'R histogram'``: a histogram with ggplot2 in R.

        .. note:: LilyPond output is calculated in two steps. This means that, if the
            :mod:`OutputLilyPond` module fails, you may still have access to the :class:`Note`
            objects with annotations, in the :attr:`self._data` property (which you shouldn't
            otherwise use...).
=======
        * ``u'R histogram'``: a histogram with ggplot2 in R.
>>>>>>> 081adb3a
        """
        # ensure we have some results
        if self._result is None:
            raise RuntimeError(u'Please call run() before you call export().')
        else:
            # properly set output paths
            pathname = u'test_output/output_result' if pathname is None else unicode(pathname)
        if instruction == u'LilyPond':
            # NB: we do this in two steps because the second is more likely to fail; if it does,
            #     at least users will have the first steps available.
            # assume we have the result of a suitable Indexer
            annotation_parts = []
            # run additional indexers for annotation
            for i, each_result in enumerate(self._result):
                annotation_parts.append(self._data[i].get_data([lilypond.AnnotationIndexer,
                                                                lilypond.AnnotateTheNoteIndexer,
                                                                lilypond.PartNotesIndexer],
                                                               None,
                                                               each_result))
            self._result = annotation_parts
            # run OutputLilyPond and LilyPond
            pathnames = []
            for i, each_result in enumerate(self._result):
                setts = {u'run_lilypond': True, u'output_pathname': pathname,
                         u'annotation_part': each_result}
                self._data[i].get_data([lilypond.LilyPondIndexer], setts)
                pathnames.append(pathname)  # TODO: make the pathnames work with multiple files
        elif instruction == u'R histogram':
            # set output paths
            stata_path = pathname + u'.dta'
            png_path = pathname + u'.png'
            # ensure we have a DataFrame
            if not isinstance(self._result, pandas.DataFrame):
                out_me = self._get_dataframe(u'freq', top_x, threshold)
            else:
                out_me = self._result
            out_me.to_stata(stata_path)
            token = None
            if u'intervals' == self._previous_exp:
                token = u'int'
            elif u'n-grams' == self._previous_exp:
                token = unicode(self.settings(None, u'n'))
            else:
<<<<<<< HEAD
                token = u'things'
            call_to_r = [u'R', u'--vanilla', u'-f', WorkflowManager._R_bar_chart_path,
                            u'--args', stata_path, png_path, token, str(len(self._data))]
            subprocess.call(call_to_r)
            return png_path
=======
                # properly set output paths
                pathname = u'test_output/output_result' if pathname is None else unicode(pathname)
                stata_path = pathname + u'.dta'
                png_path = pathname + u'.png'
                # ensure we have a DataFrame
                if not isinstance(self._result, pandas.DataFrame):
                    out_me = self._get_dataframe(u'freq', top_x, threshold)
                else:
                    out_me = self._result
                out_me.to_stata(stata_path)
                token = None
                if u'intervals' == self._previous_exp:
                    token = u'int'
                elif u'n-grams' == self._previous_exp:
                    token = unicode(self.settings(None, u'n'))
                else:
                    token = u'things'
                call_to_r = [u'Rscript', u'--vanilla', WorkflowManager._R_bar_chart_path,
                             stata_path, png_path, token, str(len(self._data))]
                try:
                    subprocess.check_output(call_to_r)
                except subprocess.CalledProcessError as cpe:
                    raise RuntimeError(u'Error during call to R: ' + unicode(cpe.output) + \
                                       u' (return code: ' + unicode(cpe.returncode) + u')')
                return png_path
>>>>>>> 081adb3a
        else:
            raise RuntimeError(u'Unrecognized instruction: ' + unicode(instruction))

    def export(self, form, pathname=None, top_x=None, threshold=None):
        """
        Save data from the most recent result of :meth:`run` to a file.

        Parameters
        ==========
        :parameter form: The output format you want.
        :type form: :obj:`basestring`
        :parameter pathname: The pathname for the output. The default is
            ``test_output/output_result``. File extensions are applied automatically.
        :type pathname: :obj:`basestring`
        :param top_x: This is the "X" in "only show the top X results." The default is ``None``.
        :type top_x: :obj:`int`
        :param threshold: If a result is strictly less than this number, it won't be included. The
            default is :obj:`None`.
        :type threshold: :obj:`int` or :obj:`float`

        Returns
        =======
        :returns: The pathname of the outputted file.
        :rtype: :obj:`unicode`

        Raises
        ======
        :raises: :exc:`RuntimeError` for unrecognized instructions.
        :raises: :exc:`RuntimeError` if :meth:`run` has never been called.

        Formats:

        * ``u'CSV'``: output a Series or DataFrame to a CSV file.
        * ``u'Stata'``: output a Stata file for importing to R.
        * ``u'Excel'``: output an Excel file for Peter Schubert.
        * ``u'HTML'``: output an HTML table, as used by the vis PyQt4 GUI.
        """
        # ensure we have some results
        if self._result is None:
            raise RuntimeError(u'Call run() before calling export()')
        # ensure we have a DataFrame
        if not isinstance(self._result, pandas.DataFrame):
            export_me = self._get_dataframe(u'data', top_x, threshold)
        else:
            export_me = self._result
        # key is the instruction; value is (extension, export_method)
        directory = {u'CSV': (u'.csv', export_me.to_csv),
                     u'Stata': (u'.dta', export_me.to_stata),
                     u'Excel': (u'.xlsx', export_me.to_excel),
                     u'HTML': (u'.html', export_me.to_html)}
        # ensure we have a valid output format
        if form not in directory:
            raise RuntimeError(u'Unrecognized output format: ' + unicode(form))
        # ensure we have an output path
        pathname = u'test_output/no_path' if pathname is None else unicode(pathname)
        # ensure there's a file extension
        if directory[form][0] != pathname[-1 * len(directory[form][0]):]:
            pathname += directory[form][0]
        # call the to_whatever() method
        directory[form][1](pathname)
        return pathname

    def metadata(self, index, field, value=None):
        """
        Get or set a metadata field. The valid field names are determined by :class:`IndexedPiece`
        (refer to the documentation for :meth:`~vis.models.indexed_piece.IndexedPiece.metadata`).

        A metadatum is a salient musical characteristic of a particular piece, and does not change
        across analyses.

        :param index: The index of the piece to access. The range of valid indices is ``0`` through
            one fewer than the return value of calling :func:`len` on this :class:`WorkflowManager`.
        :type index: :obj:`int`
        :param field: The name of the field to be accessed or modified.
        :type field: :obj:`basestring`
        :param value: If not ``None``, the new value to be assigned to ``field``.
        :type value: :obj:`object` or :obj:`None`

        :returns: The value of the requested field or ``None``, if assigning, or if accessing a
            non-existant field or a field that has not yet been initialized.
        :rtype: :obj:`object` or :obj:`None`

        :raises: :exc:`TypeError` if ``field`` is not a ``basestring``.
        :raises: :exc:`AttributeError` if accessing an invalid ``field``.
        :raises: :exc:`IndexError` if ``index`` is invalid for this ``WorkflowManager``.
        """
        return self._data[index].metadata(field, value)

    def settings(self, index, field, value=None):
        """
        Get or set a value related to analysis. The valid values are listed below.

        A setting is related to this particular analysis, and is not a salient musical feature of
        the work itself.

        Refer to :meth:`run` for a list of settings required or used by each experiment.

        :param index: The index of the piece to access. The range of valid indices is ``0`` through
            one fewer than the return value of calling :func:`len` on this WorkflowManager. If
            ``value`` is not ``None`` and ``index`` is ``None``, you can set a field for all pieces.
        :type index: int or ``None``
        :param field: The name of the field to be accessed or modified.
        :type field: basestring
        :param value: If not ``None``, the new value to be assigned to ``field``.
        :type value: object or ``None``

        :returns: The value of the requested field or ``None``, if assigning, or if accessing a
            non-existant field or a field that has not yet been initialized.
        :rtype: object or ``None``

        :raises: :exc:`AttributeError` if accessing an invalid ``field`` (see valid fields below).
        :raises: :exc:`IndexError` if ``index`` is invalid for this ``WorkflowManager``.
        :raises: :exc:`ValueError` if ``index`` and ``value`` are both ``None``.

        **Piece-Specific Settings**

        Pieces do not share these settings.

        * ``offset interval``: If you want to run the \
            :class:`~vis.analyzers.indexers.offset.FilterByOffsetIndexer`, specify a value for this
            setting. To avoid running the :class:`FilterByOffsetIndexer`, set this to ``0``.
            setting that will become the ``quarterLength`` duration between observed offsets.
        * ``filter repeats``: If you want to run the \
            :class:`~vis.analyzers.indexers.repeat.FilterByRepeatIndexer`, set this setting to \
            ``True``.
        * ``voice combinations``: If you want to consider certain specific voice combinations, \
            set this setting to a list of a list of iterables. The following value would analyze \
            the highest three voices with each other: ``'[[0,1,2]]'`` while this would analyze the \
            every part with the lowest for a four-part piece: ``'[[0, 3], [1, 3], [2, 3]]'``. This \
            should always be a ``basestring`` that nominally represents a list (except the special \
            values for ``'all'`` parts at once or ``'all pairs'``).

        **Shared Settings**

        All pieces share these settings. The value of ``index`` is ignored for shared settings, so
        it can be anything.

        * ``n``: As specified in :attr:`vis.analyzers.indexers.ngram.NGramIndexer.possible_settings`
        * ``continuer``: As specified in \
            :attr:`vis.analyzers.indexers.ngram.NGramIndexer.possible_settings`
        * ``interval quality``: If you want to display interval quality, set this setting to \
            ``True``.
        * ``simple intervals``: If you want to display all intervals as their single-octave \
            equivalents, set this setting to ``True``.
        * ``include rests``: If you want to include ``u'Rest'`` tokens as vertical intervals, \
            change this setting to ``True``. The default is ``False``.
        * ``count frequency``: When set to ``True`` (the default), experiments will return the \
            number of occurrences of each token (i.e., "each interval" or "each interval n-gram").\
            When set to ``False``, the moment-by-moment analysis of each piece is retained. We \
            recommend you only request spreadsheet-formatted output when ``count frequency`` is \
            ``False``.
        """
        if field in self._shared_settings:
            if value is None:
                return self._shared_settings[field]
            else:
                self._shared_settings[field] = value
        elif index is None:
            if value is None:
                raise ValueError(u'If "index" is None, "value" must not be None.')
            else:
                for i in xrange(len(self._settings)):
                    self.settings(i, field, value)
        elif not 0 <= index < len(self._settings):
            raise IndexError(u'Invalid piece index :' + unicode(index))
        elif field not in self._settings[index]:
            raise AttributeError(u'Invalid setting: ' + unicode(field))
        elif value is None:
            return self._settings[index][field]
        elif field == u'offset interval' and value == 0:  # can't set directly to None :(
            self._settings[index][field] = None
        else:
            self._settings[index][field] = value<|MERGE_RESOLUTION|>--- conflicted
+++ resolved
@@ -72,15 +72,10 @@
     # Instance Variables
     # - self._data: list of IndexedPieces
     # - self._result: result of the most recent call to run()
-<<<<<<< HEAD
-    # - self._settings: list of dicts with settings
-    # - self._previous_exp: name of the most recently run experiment (see _experiments_list)
-=======
     # - self._settings: settings unique per piece
     # - self._shared_settings: settings shared among all piecesd
     # - self._previous_exp: name of the experiments whose results are stored in self._result
     # - self._loaded: whether the load() method has been called
->>>>>>> 081adb3a
 
     # path to the R-language script that makes bar charts
     _R_bar_chart_path = u'scripts/R_bar_chart.r'
@@ -202,15 +197,11 @@
             You must set the ``'voice combinations'`` setting. The default value for ``'n'`` is \
             ``2``.
         """
-<<<<<<< HEAD
-        # NOTE: this method relies on the order of instructions in _experiments_list
-=======
         if self._loaded is not True:
             raise RuntimeError(u'Please call load() before you call run()')
         # NOTE: do not re-order the instructions or this method will break
         possible_instructions = [u'intervals',
                                  u'interval n-grams']
->>>>>>> 081adb3a
         error_msg = u'WorkflowManager.run() could not parse the instruction'
         post = None
         # run the experiment
@@ -606,55 +597,25 @@
         :parameter instruction: The type of visualization to output.
         :type instruction: basestring
         :parameter pathname: The pathname for the output. The default is
-<<<<<<< HEAD
-            ``'test_output/output_result``. A file extension is applied automatically. If this
-            :class:`WorkflowManager` holds more than one piece, the pathname will be used as the
-            base for output filenames; each file will have a number appended.
-        :type pathname: ``basestring``
-        :param top_x: This is the "X" in "only show the top X results." The default is ``None``.
-            This is ignored for the ``u'LilyPond'`` instruction.
-        :type top_x: ``int``
-=======
             ``'test_output/output_result``. A file extension is applied automatically.
         :type pathname: basestring
         :param top_x: This is the "X" in "only show the top X results." The default is ``None``.
         :type top_x: int
->>>>>>> 081adb3a
         :param threshold: If a result is strictly less than this number, it will be left out. The
             default is ``None``. This is ignored for the ``u'LilyPond'`` instruction.
         :type threshold: number
 
         :returns: The pathname of the outputted visualization.
-<<<<<<< HEAD
-        :rtype: ``unicode``
-
-        Raises
-        ======
-=======
         :rtype: unicode
 
         :raises: :exc:`NotImplementedError` if you use the ``u'LilyPond'`` instruction.
->>>>>>> 081adb3a
         :raises: :exc:`RuntimeError` for unrecognized instructions.
         :raises: :exc:`RuntimeError` if :meth:`run` has never been called.
         :raises: :exc:`RuntiemError` if a call to R encounters a problem.
 
         **Instructions:**
 
-<<<<<<< HEAD
-        * ``u'LilyPond'``: an annotated score of the most recent results, outputted with the
-            :mod:`OutputLilyPond` module. You must have just run an experiment that produces
-            results attached to particular moments in a piece (currently, the ``'harmonic
-            function'`` experiment is the only one).
         * ``u'R histogram'``: a histogram with ggplot2 in R.
-
-        .. note:: LilyPond output is calculated in two steps. This means that, if the
-            :mod:`OutputLilyPond` module fails, you may still have access to the :class:`Note`
-            objects with annotations, in the :attr:`self._data` property (which you shouldn't
-            otherwise use...).
-=======
-        * ``u'R histogram'``: a histogram with ggplot2 in R.
->>>>>>> 081adb3a
         """
         # ensure we have some results
         if self._result is None:
@@ -698,13 +659,6 @@
             elif u'n-grams' == self._previous_exp:
                 token = unicode(self.settings(None, u'n'))
             else:
-<<<<<<< HEAD
-                token = u'things'
-            call_to_r = [u'R', u'--vanilla', u'-f', WorkflowManager._R_bar_chart_path,
-                            u'--args', stata_path, png_path, token, str(len(self._data))]
-            subprocess.call(call_to_r)
-            return png_path
-=======
                 # properly set output paths
                 pathname = u'test_output/output_result' if pathname is None else unicode(pathname)
                 stata_path = pathname + u'.dta'
@@ -730,7 +684,6 @@
                     raise RuntimeError(u'Error during call to R: ' + unicode(cpe.output) + \
                                        u' (return code: ' + unicode(cpe.returncode) + u')')
                 return png_path
->>>>>>> 081adb3a
         else:
             raise RuntimeError(u'Unrecognized instruction: ' + unicode(instruction))
 
